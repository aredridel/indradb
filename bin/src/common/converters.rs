//! Converts between cnp and native IndraDB models

use std::fmt::Display;
use std::vec::IntoIter;

use crate::autogen;
<<<<<<< HEAD

use capnp;
use capnp::Error as CapnpError;
use chrono::{DateTime, TimeZone, Utc};
use indradb;
use serde_json;
=======
use capnp::Error as CapnpError;
use chrono::{DateTime, TimeZone, Utc};
use std::fmt::Display;
use std::vec::IntoIter;
>>>>>>> 69631385
use uuid::Uuid;

const NANOS_PER_SEC: u64 = 1_000_000_000;

pub fn map_capnp_err<T, E: Display>(result: Result<T, E>) -> Result<T, capnp::Error> {
    result.map_err(|err| capnp::Error::failed(format!("{}", err)))
}

pub fn from_vertex<'a>(vertex: &indradb::Vertex, mut builder: autogen::vertex::Builder<'a>) {
    builder.set_id(vertex.id.as_bytes());
    builder.set_t(&vertex.t.0);
}

pub fn to_vertex<'a>(reader: &autogen::vertex::Reader<'a>) -> Result<indradb::Vertex, CapnpError> {
    let id = map_capnp_err(Uuid::from_slice(reader.get_id()?))?;
    let t = map_capnp_err(indradb::Type::new(reader.get_t()?))?;
    Ok(indradb::Vertex::with_id(id, t))
}

pub fn from_edge<'a>(edge: &indradb::Edge, mut builder: autogen::edge::Builder<'a>) -> Result<(), CapnpError> {
    builder.set_created_datetime(edge.created_datetime.timestamp() as u64);
    from_edge_key(&edge.key, builder.init_key());
    Ok(())
}

pub fn to_edge<'a>(reader: &autogen::edge::Reader<'a>) -> Result<indradb::Edge, CapnpError> {
    let key = to_edge_key(&reader.get_key()?)?;
    let created_datetime = Utc.timestamp(reader.get_created_datetime() as i64, 0);
    Ok(indradb::Edge::new(key, created_datetime))
}

pub fn from_edge_key<'a>(key: &indradb::EdgeKey, mut builder: autogen::edge_key::Builder<'a>) {
    builder.set_outbound_id(key.outbound_id.as_bytes());
    builder.set_t(&key.t.0);
    builder.set_inbound_id(key.inbound_id.as_bytes());
}

pub fn to_edge_key<'a>(reader: &autogen::edge_key::Reader<'a>) -> Result<indradb::EdgeKey, CapnpError> {
    let outbound_id = map_capnp_err(Uuid::from_slice(reader.get_outbound_id()?))?;
    let t = map_capnp_err(indradb::Type::new(reader.get_t()?))?;
    let inbound_id = map_capnp_err(Uuid::from_slice(reader.get_inbound_id()?))?;
    Ok(indradb::EdgeKey::new(outbound_id, t, inbound_id))
}

pub fn from_vertex_property<'a>(
    property: &indradb::VertexProperty,
    mut builder: autogen::vertex_property::Builder<'a>,
) {
    builder.set_id(property.id.as_bytes());
    builder.set_value(&property.value.to_string());
}

pub fn to_vertex_property<'a>(
    reader: &autogen::vertex_property::Reader<'a>,
) -> Result<indradb::VertexProperty, CapnpError> {
    let id = map_capnp_err(Uuid::from_slice(reader.get_id()?))?;
    let value = map_capnp_err(serde_json::from_str(reader.get_value()?))?;
    Ok(indradb::VertexProperty::new(id, value))
}

pub fn from_vertex_properties<'a>(
    properties: &indradb::VertexProperties,
    builder: &mut autogen::vertex_properties::Builder<'a>,
) {
    from_vertex(&properties.vertex, builder.reborrow().init_vertex());
    let mut props_builder = builder.reborrow().init_props(properties.props.len() as u32);
    for (i, prop) in properties.props.iter().enumerate() {
        from_named_property(prop, props_builder.reborrow().get(i as u32));
    }
}

pub fn to_vertex_properties<'a>(
    reader: &autogen::vertex_properties::Reader<'a>,
) -> Result<indradb::VertexProperties, CapnpError> {
    let vertex = map_capnp_err(to_vertex(&reader.get_vertex()?))?;
    let named_props: Result<Vec<indradb::NamedProperty>, CapnpError> =
        reader.get_props()?.into_iter().map(to_named_property).collect();
    Ok(indradb::VertexProperties::new(vertex, named_props?))
}

pub fn from_named_property<'a>(property: &indradb::NamedProperty, mut builder: autogen::property::Builder<'a>) {
    builder.set_name(&property.name);
    builder.set_value(&property.value.to_string());
}

pub fn to_named_property(reader: autogen::property::Reader) -> Result<indradb::NamedProperty, CapnpError> {
    let name = map_capnp_err(reader.get_name())?.to_string();
    let value = map_capnp_err(serde_json::from_str(reader.get_value()?))?;
    Ok(indradb::NamedProperty::new(name, value))
}

pub fn from_edge_properties<'a>(
    properties: &indradb::EdgeProperties,
    builder: &mut autogen::edge_properties::Builder<'a>,
) {
    from_edge(&properties.edge, builder.reborrow().init_edge()).unwrap();
    let mut props_builder = builder.reborrow().init_props(properties.props.len() as u32);
    for (i, prop) in properties.props.iter().enumerate() {
        from_named_property(prop, props_builder.reborrow().get(i as u32));
    }
}

pub fn to_edge_properties<'a>(
    reader: &autogen::edge_properties::Reader<'a>,
) -> Result<indradb::EdgeProperties, CapnpError> {
    let edge = map_capnp_err(to_edge(&reader.get_edge()?))?;
    let named_props: Result<Vec<indradb::NamedProperty>, CapnpError> =
        reader.get_props()?.into_iter().map(to_named_property).collect();
    Ok(indradb::EdgeProperties::new(edge, named_props?))
}

pub fn from_edge_property<'a>(property: &indradb::EdgeProperty, mut builder: autogen::edge_property::Builder<'a>) {
    builder.set_value(&property.value.to_string());
    from_edge_key(&property.key, builder.init_key());
}

pub fn to_edge_property<'a>(reader: &autogen::edge_property::Reader<'a>) -> Result<indradb::EdgeProperty, CapnpError> {
    let key = to_edge_key(&reader.get_key()?)?;
    let value = map_capnp_err(serde_json::from_str(reader.get_value()?))?;
    Ok(indradb::EdgeProperty::new(key, value))
}

pub fn from_vertex_query<'a>(q: &indradb::VertexQuery, builder: autogen::vertex_query::Builder<'a>) {
    match q {
        indradb::VertexQuery::Range(q) => {
            let mut builder = builder.init_range();

            if let Some(start_id) = q.start_id {
                builder.set_start_id(start_id.as_bytes());
            }

            if let Some(ref t) = q.t {
                builder.set_t(&t.0);
            }

            builder.set_limit(q.limit);
        }
        indradb::VertexQuery::Specific(q) => {
            let mut builder = builder.init_specific().init_ids(q.ids.len() as u32);

            for (i, id) in q.ids.iter().enumerate() {
                builder.set(i as u32, id.as_bytes());
            }
        }
        indradb::VertexQuery::Pipe(q) => {
            let mut builder = builder.init_pipe();
            builder.set_direction(from_edge_direction(q.direction));
            builder.set_limit(q.limit);

            if let Some(ref t) = q.t {
                builder.set_t(&t.0);
            }

            from_edge_query(&q.inner, builder.init_inner());
        }
    }
}

pub fn to_vertex_query<'a>(reader: &autogen::vertex_query::Reader<'a>) -> Result<indradb::VertexQuery, CapnpError> {
    match reader.which()? {
        autogen::vertex_query::Range(params) => {
            let start_id_bytes = params.get_start_id()?;
            let t_str = params.get_t()?;
            let mut range = indradb::RangeVertexQuery::new(params.get_limit());

            if !start_id_bytes.is_empty() {
                range = range.start_id(map_capnp_err(Uuid::from_slice(start_id_bytes))?);
            }

            if t_str != "" {
                range = range.t(map_capnp_err(indradb::Type::new(t_str))?);
            }

            Ok(range.into())
        }
        autogen::vertex_query::Specific(params) => {
            let ids: Result<Vec<Uuid>, CapnpError> = params
                .get_ids()?
                .into_iter()
                .map(|bytes| map_capnp_err(Uuid::from_slice(bytes?)))
                .collect();
            Ok(indradb::SpecificVertexQuery::new(ids?).into())
        }
        autogen::vertex_query::Pipe(params) => {
            let inner = Box::new(to_edge_query(&params.get_inner()?)?);
            let direction = to_edge_direction(params.get_direction()?);
            let limit = params.get_limit();
            let t_str = params.get_t()?;
            let mut pipe = indradb::PipeVertexQuery::new(inner, direction, limit);

            if t_str != "" {
                pipe = pipe.t(map_capnp_err(indradb::Type::new(t_str))?);
            }

            Ok(pipe.into())
        }
    }
}

pub fn from_vertex_property_query<'a>(
    q: &indradb::VertexPropertyQuery,
    mut builder: autogen::vertex_property_query::Builder<'a>,
) {
    builder.set_name(&q.name);
    from_vertex_query(&q.inner, builder.init_inner());
}

pub fn to_vertex_property_query<'a>(
    reader: &autogen::vertex_property_query::Reader<'a>,
) -> Result<indradb::VertexPropertyQuery, CapnpError> {
    let inner = to_vertex_query(&reader.get_inner()?)?;
    let name = reader.get_name()?;
    Ok(indradb::VertexPropertyQuery::new(inner, name))
}

pub fn from_edge_query<'a>(q: &indradb::EdgeQuery, builder: autogen::edge_query::Builder<'a>) {
    match q {
        indradb::EdgeQuery::Specific(specific) => {
            let mut builder = builder.init_specific().init_keys(specific.keys.len() as u32);

            for (i, key) in specific.keys.iter().enumerate() {
                from_edge_key(key, builder.reborrow().get(i as u32));
            }
        }
        indradb::EdgeQuery::Pipe(pipe) => {
            let mut builder = builder.init_pipe();
            builder.set_direction(from_edge_direction(pipe.direction));

            if let Some(t) = &pipe.t {
                builder.set_t(&t.0);
            }

            if let Some(high) = pipe.high {
                builder.set_high(high.timestamp_nanos() as u64);
            }

            if let Some(low) = pipe.low {
                builder.set_low(low.timestamp_nanos() as u64);
            }

            builder.set_limit(pipe.limit);
            from_vertex_query(&pipe.inner, builder.init_inner());
        }
    }
}

pub fn to_edge_query<'a>(reader: &autogen::edge_query::Reader<'a>) -> Result<indradb::EdgeQuery, CapnpError> {
    match reader.which()? {
        autogen::edge_query::Specific(params) => {
            let keys: Result<Vec<indradb::EdgeKey>, CapnpError> = params
                .get_keys()?
                .into_iter()
                .map(|reader| to_edge_key(&reader))
                .collect();
            Ok(indradb::EdgeQuery::Specific(indradb::SpecificEdgeQuery::new(keys?)))
        }
        autogen::edge_query::Pipe(params) => {
            let inner = Box::new(to_vertex_query(&params.get_inner()?)?);
            let direction = to_edge_direction(params.get_direction()?);
            let limit = params.get_limit();
            let mut pipe = indradb::PipeEdgeQuery::new(inner, direction, limit);

            let t = params.get_t()?;
            if t != "" {
                pipe = pipe.t(map_capnp_err(indradb::Type::new(t))?);
            }

            if let Some(high) = to_optional_datetime(params.get_high()) {
                pipe = pipe.high(high);
            }

            if let Some(low) = to_optional_datetime(params.get_low()) {
                pipe = pipe.low(low);
            }

            Ok(indradb::EdgeQuery::Pipe(pipe))
        }
    }
}

pub fn from_edge_property_query<'a>(
    q: &indradb::EdgePropertyQuery,
    mut builder: autogen::edge_property_query::Builder<'a>,
) {
    builder.set_name(&q.name);
    from_edge_query(&q.inner, builder.init_inner());
}

pub fn to_edge_property_query<'a>(
    reader: &autogen::edge_property_query::Reader<'a>,
) -> Result<indradb::EdgePropertyQuery, CapnpError> {
    let inner = to_edge_query(&reader.get_inner()?)?;
    let name = reader.get_name()?;
    Ok(indradb::EdgePropertyQuery::new(inner, name))
}

pub fn from_bulk_insert_items<'a>(
    items: &[indradb::BulkInsertItem],
    mut builder: capnp::struct_list::Builder<'a, autogen::bulk_insert_item::Owned>,
) -> Result<(), CapnpError> {
    for (i, item) in items.iter().enumerate() {
        let builder = builder.reborrow().get(i as u32);

        match item {
            indradb::BulkInsertItem::Vertex(vertex, properties) => {
                let mut builder = builder.init_vertex();
                from_vertex(vertex, builder.reborrow().get_vertex()?);
                from_properties(properties, builder.reborrow().init_properties(properties.len() as u32));
            }
            indradb::BulkInsertItem::Edge(edge, properties) => {
                let mut builder = builder.init_edge();
                from_edge_key(edge, builder.reborrow().get_key()?);
                from_properties(properties, builder.reborrow().init_properties(properties.len() as u32));
            }
        }
    }

    Ok(())
}

fn from_properties<'a>(
    properties: &[indradb::NamedProperty],
    mut builder: capnp::struct_list::Builder<'a, autogen::property::Owned>,
) {
    for (i, prop) in properties.iter().enumerate() {
        from_named_property(prop, builder.reborrow().get(i as u32));
    }
}

pub fn to_bulk_insert_items<'a>(
    reader: &capnp::struct_list::Reader<'a, autogen::bulk_insert_item::Owned>,
) -> Result<IntoIter<indradb::BulkInsertItem>, CapnpError> {
    let items: Result<Vec<indradb::BulkInsertItem>, CapnpError> = reader
        .into_iter()
        .map(|item| match item.which()? {
            autogen::bulk_insert_item::Vertex(params) => {
                let vertex = to_vertex(&params.get_vertex()?)?;
                let props: Result<Vec<indradb::NamedProperty>, CapnpError> = params.get_properties()?.into_iter().map(to_named_property).collect();
                Ok(indradb::BulkInsertItem::Vertex(vertex, props?))
            }
            autogen::bulk_insert_item::Edge(params) => {
                let edge_key = to_edge_key(&params.get_key()?)?;
                let props: Result<Vec<indradb::NamedProperty>, CapnpError> = params.get_properties()?.into_iter().map(to_named_property).collect();
                Ok(indradb::BulkInsertItem::Edge(edge_key, props?))
            }
        })
        .collect();
    Ok(items?.into_iter())
}

pub fn from_edge_direction(direction: indradb::EdgeDirection) -> autogen::EdgeDirection {
    match direction {
        indradb::EdgeDirection::Outbound => autogen::EdgeDirection::Outbound,
        indradb::EdgeDirection::Inbound => autogen::EdgeDirection::Inbound,
    }
}

pub fn to_edge_direction(direction: autogen::EdgeDirection) -> indradb::EdgeDirection {
    match direction {
        autogen::EdgeDirection::Outbound => indradb::EdgeDirection::Outbound,
        autogen::EdgeDirection::Inbound => indradb::EdgeDirection::Inbound,
    }
}

pub fn to_optional_datetime(timestamp: u64) -> Option<DateTime<Utc>> {
    if timestamp == 0 {
        None
    } else {
        let secs = timestamp / NANOS_PER_SEC;
        let nanos = timestamp % NANOS_PER_SEC;
        Some(Utc.timestamp(secs as i64, nanos as u32))
    }
}<|MERGE_RESOLUTION|>--- conflicted
+++ resolved
@@ -4,19 +4,8 @@
 use std::vec::IntoIter;
 
 use crate::autogen;
-<<<<<<< HEAD
-
-use capnp;
 use capnp::Error as CapnpError;
 use chrono::{DateTime, TimeZone, Utc};
-use indradb;
-use serde_json;
-=======
-use capnp::Error as CapnpError;
-use chrono::{DateTime, TimeZone, Utc};
-use std::fmt::Display;
-use std::vec::IntoIter;
->>>>>>> 69631385
 use uuid::Uuid;
 
 const NANOS_PER_SEC: u64 = 1_000_000_000;
