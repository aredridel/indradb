--- conflicted
+++ resolved
@@ -307,12 +307,6 @@
         list
     }
 
-<<<<<<< HEAD
-    fn create_edge(&self, e: &indradb::Edge) -> Result<bool, indradb::Error> {
-        self.execute(move |trans| {
-            let mut req = trans.create_edge_request();
-            converters::from_edge(e, req.get().init_edge());
-=======
     async fn async_set_edge_properties(
         &self,
         q: indradb::EdgePropertyQuery,
@@ -327,7 +321,6 @@
         res.get()?;
         Ok(())
     }
->>>>>>> cce09d80
 
     async fn async_delete_edge_properties(&self, q: indradb::EdgePropertyQuery) -> Result<(), CapnpError> {
         let trans = self.trans.borrow_mut();
