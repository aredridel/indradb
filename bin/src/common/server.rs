--- conflicted
+++ resolved
@@ -12,11 +12,7 @@
 use capnp_rpc::twoparty::VatNetwork;
 use capnp_rpc::{RpcSystem, Server};
 use futures::prelude::*;
-<<<<<<< HEAD
 use indradb;
-=======
-use futures::task::LocalSpawn;
->>>>>>> 2cdaa23e
 use indradb::{Datastore as IndraDbDatastore, Transaction as IndraDbTransaction, Type};
 use uuid::Uuid;
 
@@ -411,11 +407,7 @@
     }
 }
 
-<<<<<<< HEAD
-pub async fn run<D, T>(addr: SocketAddr, datastore: D) -> Result<(), AsyncIoError>
-=======
-pub async fn run<D, T>(listener: TcpListener, datastore: D, spawner: LocalSpawner) -> Result<(), AsyncIoError>
->>>>>>> 2cdaa23e
+pub async fn run<D, T>(listener: TcpListener, datastore: D) -> Result<(), AsyncIoError>
 where
     D: IndraDbDatastore<Trans = T> + Send + Sync + 'static,
     T: IndraDbTransaction + Send + Sync + 'static,
