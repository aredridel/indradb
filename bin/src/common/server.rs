--- conflicted
+++ resolved
@@ -15,11 +15,7 @@
 use futures::prelude::*;
 use futures::task::LocalSpawn;
 use indradb::{Datastore as IndraDbDatastore, Transaction as IndraDbTransaction, Type};
-<<<<<<< HEAD
 use serde_json;
-=======
-use uuid::Uuid;
->>>>>>> 69631385
 
 struct Service<D: IndraDbDatastore<Trans = T> + Send + Sync + 'static, T: IndraDbTransaction + Send + Sync + 'static> {
     datastore: Arc<D>,
