--- conflicted
+++ resolved
@@ -179,23 +179,11 @@
         let cnp_edge = pry!(pry!(req.get()).get_edge());
         let edge = pry!(converters::to_edge(&cnp_edge));
 
-<<<<<<< HEAD
-        let f = self
-            .pool
-            .spawn_fn(move || -> Result<bool, CapnpError> { converters::map_capnp_err(trans.create_edge(&edge)) })
-            .and_then(move |created| -> Result<(), CapnpError> {
-                res.get().set_result(created);
-                Ok(())
-            });
-
-        Promise::from_future(f)
-=======
-        Promise::from_future(async move {
-            let created = spawn_blocking(move || converters::map_capnp_err(trans.create_edge(&edge_key))).await?;
+        Promise::from_future(async move {
+            let created = spawn_blocking(move || converters::map_capnp_err(trans.create_edge(&edge))).await?;
             res.get().set_result(created);
             Ok(())
         })
->>>>>>> cce09d80
     }
 
     fn get_edges(
@@ -210,13 +198,7 @@
         Promise::from_future(async move {
             let edges = spawn_blocking(move || converters::map_capnp_err(trans.get_edges(q))).await?;
 
-<<<<<<< HEAD
-                for (i, edge) in edges.into_iter().enumerate() {
-                    converters::from_edge(&edge, res.reborrow().get(i as u32));
-                }
-=======
             let mut res = res.get().init_result(edges.len() as u32);
->>>>>>> cce09d80
 
             for (i, edge) in edges.into_iter().enumerate() {
                 converters::from_edge(&edge, res.reborrow().get(i as u32))?;
