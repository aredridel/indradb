use std::collections::HashMap;
use std::convert::TryInto;
use std::error::Error as StdError;
use std::fmt;
use std::path::PathBuf;
use std::pin::Pin;
use std::sync::Arc;

use libloading::Library;
use tokio::net::TcpListener;
use tokio::sync::mpsc;
use tokio_stream::wrappers::{ReceiverStream, TcpListenerStream};
use tokio_stream::{Stream, StreamExt};
use tonic::transport::{Error as TonicTransportError, Server as TonicServer};
use tonic::{Request, Response, Status, Streaming};

const CHANNEL_CAPACITY: usize = 100;

async fn send<IT, PT>(tx: mpsc::Sender<Result<PT, Status>>, result: Result<Vec<IT>, indradb::Error>)
where
    IT: Into<PT>,
{
    match map_indradb_result(result) {
        Ok(values) => {
            for value in values {
                if let Err(err) = tx.send(Ok(value.into())).await {
                    eprintln!("could not send message to client: {}", err);
                }
            }
        }
        Err(err) => {
            if let Err(err) = tx.send(Err(err)).await {
                eprintln!("could not send message to client: {}", err);
            }
        }
    }
}

fn map_indradb_result<T>(res: Result<T, indradb::Error>) -> Result<T, Status> {
    res.map_err(|err| Status::internal(format!("{}", err)))
}

fn map_conversion_result<T>(res: Result<T, crate::ConversionError>) -> Result<T, Status> {
    res.map_err(|err| Status::invalid_argument(format!("{}", err)))
}

/// An error that occurred while initializing the server with plugins enabled.
#[derive(Debug)]
pub enum InitError {
    /// Failure triggered when loading a plugin library.
    LibLoading(libloading::Error),
    /// Failure setting up the server.
    Transport(TonicTransportError),
    /// A bad glob pattern was passed in.
    Pattern(glob::PatternError),
    /// An error that occurred while iterating over files matching the input
    /// glob pattern.
    Glob(glob::GlobError),
    /// A mismatch of versions between this server and an input plugin.
    VersionMismatch {
        library_path: PathBuf,
        indradb_version_info: indradb_plugin_host::VersionInfo,
        library_version_info: indradb_plugin_host::VersionInfo,
    },
}

impl StdError for InitError {
    fn source(&self) -> Option<&(dyn StdError + 'static)> {
        match *self {
            InitError::LibLoading(ref err) => Some(err),
            InitError::Transport(ref err) => Some(err),
            InitError::Pattern(ref err) => Some(err),
            InitError::Glob(ref err) => Some(err),
            _ => None,
        }
    }
}

impl fmt::Display for InitError {
    fn fmt(&self, f: &mut fmt::Formatter) -> fmt::Result {
        match *self {
            InitError::LibLoading(ref err) => write!(f, "failed to load library: {}", err),
            InitError::Transport(ref err) => write!(f, "transport error: {}", err),
            InitError::Pattern(ref err) => write!(f, "pattern error: {}", err),
            InitError::Glob(ref err) => write!(f, "glob error: {}", err),
            InitError::VersionMismatch {
                ref library_path,
                ref indradb_version_info,
                ref library_version_info,
            } => {
                write!(
                    f,
                    "version mismatch: library '{}'={}; IndraDB={}",
                    library_path.to_string_lossy(),
                    library_version_info,
                    indradb_version_info
                )
            }
        }
    }
}

impl From<libloading::Error> for InitError {
    fn from(err: libloading::Error) -> Self {
        InitError::LibLoading(err)
    }
}

impl From<TonicTransportError> for InitError {
    fn from(err: TonicTransportError) -> Self {
        InitError::Transport(err)
    }
}

impl From<glob::PatternError> for InitError {
    fn from(err: glob::PatternError) -> Self {
        InitError::Pattern(err)
    }
}

impl From<glob::GlobError> for InitError {
    fn from(err: glob::GlobError) -> Self {
        InitError::Glob(err)
    }
}

#[derive(Default)]
struct Plugins {
    entries: HashMap<String, Box<dyn indradb_plugin_host::Plugin>>,
    // Kept to ensure libraries aren't dropped
    #[allow(dead_code)]
    libraries: Vec<Library>,
}

/// The IndraDB server implementation.
#[derive(Clone)]
pub struct Server<D: indradb::Datastore + Send + Sync + 'static> {
    datastore: Arc<D>,
    plugins: Arc<Plugins>,
}

impl<D: indradb::Datastore + Send + Sync + 'static> Server<D> {
    /// Creates a new server.
    ///
    /// # Arguments
    /// * `datastore`: The underlying datastore to use.
    pub fn new(datastore: Arc<D>) -> Self {
        Self {
            datastore,
            plugins: Arc::new(Plugins::default()),
        }
    }

    /// Creates a new server with plugins enabled.
    ///
    /// # Arguments
    /// * `datastore`: The underlying datastore to use.
    /// * `library_paths`: Paths to libraries to enable.
    ///
    /// # Errors
    /// This will return an error if the plugin(s) failed to load.
    ///
    /// # Safety
    /// Loading and executing plugins is inherently unsafe. Only run libraries
    /// that you've vetted.
    pub unsafe fn new_with_plugins(datastore: Arc<D>, library_paths: Vec<PathBuf>) -> Result<Self, InitError> {
        let mut libraries = Vec::new();
        let mut plugin_entries = HashMap::new();

        let indradb_version_info = indradb_plugin_host::VersionInfo::default();

        for library_path in library_paths {
            let library = Library::new(&library_path)?;

            let func: libloading::Symbol<unsafe extern "C" fn() -> indradb_plugin_host::PluginDeclaration> =
                library.get(b"register")?;
            let decl = func();

            if decl.version_info != indradb_version_info {
                return Err(InitError::VersionMismatch {
                    library_path,
                    library_version_info: decl.version_info,
                    indradb_version_info,
                });
            }

            plugin_entries.extend(decl.entries);
            libraries.push(library);
        }

        Ok(Self {
            datastore,
            plugins: Arc::new(Plugins {
                libraries,
                entries: plugin_entries,
            }),
        })
    }
}

#[tonic::async_trait]
impl<D: indradb::Datastore + Send + Sync + 'static> crate::indra_db_server::IndraDb for Server<D> {
    async fn ping(&self, _: Request<()>) -> Result<Response<()>, Status> {
        Ok(Response::new(()))
    }

    async fn sync(&self, _: Request<()>) -> Result<Response<()>, Status> {
        map_indradb_result(self.datastore.sync())?;
        Ok(Response::new(()))
    }

    async fn create_vertex(&self, request: Request<crate::Vertex>) -> Result<Response<crate::CreateResponse>, Status> {
        let vertex = map_conversion_result(request.into_inner().try_into())?;
        let res = map_indradb_result(self.datastore.create_vertex(&vertex))?;
        Ok(Response::new(crate::CreateResponse { created: res }))
    }

    async fn create_vertex_from_type(
        &self,
        request: Request<crate::Identifier>,
    ) -> Result<Response<crate::Uuid>, Status> {
        let t = map_conversion_result(request.into_inner().try_into())?;
        let res = map_indradb_result(self.datastore.create_vertex_from_type(t))?;
        Ok(Response::new(res.into()))
    }

    type GetVerticesStream = Pin<Box<dyn Stream<Item = Result<crate::Vertex, Status>> + Send + Sync + 'static>>;
    async fn get_vertices(
        &self,
        request: Request<crate::VertexQuery>,
    ) -> Result<Response<Self::GetVerticesStream>, Status> {
        let datastore = self.datastore.clone();
        let q: indradb::VertexQuery = map_conversion_result(request.into_inner().try_into())?;
        let (tx, rx) = mpsc::channel(CHANNEL_CAPACITY);
        tokio::spawn(async move {
            send(tx, datastore.get_vertices(q)).await;
        });
        Ok(Response::new(Box::pin(ReceiverStream::new(rx))))
    }

    async fn delete_vertices(&self, request: Request<crate::VertexQuery>) -> Result<Response<()>, Status> {
        let q: indradb::VertexQuery = map_conversion_result(request.into_inner().try_into())?;
        map_indradb_result(self.datastore.delete_vertices(q))?;
        Ok(Response::new(()))
    }

    async fn get_vertex_count(&self, _: Request<()>) -> Result<Response<crate::CountResponse>, Status> {
        let res = map_indradb_result(self.datastore.get_vertex_count())?;
        Ok(Response::new(crate::CountResponse { count: res }))
    }

    async fn create_edge(&self, request: Request<crate::EdgeKey>) -> Result<Response<crate::CreateResponse>, Status> {
        let key = map_conversion_result(request.into_inner().try_into())?;
        let res = map_indradb_result(self.datastore.create_edge(&key))?;
        Ok(Response::new(crate::CreateResponse { created: res }))
    }

    type GetEdgesStream = Pin<Box<dyn Stream<Item = Result<crate::Edge, Status>> + Send + Sync + 'static>>;
    async fn get_edges(&self, request: Request<crate::EdgeQuery>) -> Result<Response<Self::GetEdgesStream>, Status> {
        let datastore = self.datastore.clone();
        let q: indradb::EdgeQuery = map_conversion_result(request.into_inner().try_into())?;
        let (tx, rx) = mpsc::channel(CHANNEL_CAPACITY);
        tokio::spawn(async move {
            send(tx, datastore.get_edges(q)).await;
        });
        Ok(Response::new(Box::pin(ReceiverStream::new(rx))))
    }

    async fn delete_edges(&self, request: Request<crate::EdgeQuery>) -> Result<Response<()>, Status> {
        let q: indradb::EdgeQuery = map_conversion_result(request.into_inner().try_into())?;
        map_indradb_result(self.datastore.delete_edges(q))?;
        Ok(Response::new(()))
    }

    async fn get_edge_count(
        &self,
        request: Request<crate::GetEdgeCountRequest>,
    ) -> Result<Response<crate::CountResponse>, Status> {
        let (id, t, direction) = map_conversion_result(request.into_inner().try_into())?;
        let res = map_indradb_result(self.datastore.get_edge_count(id, t.as_ref(), direction))?;
        Ok(Response::new(crate::CountResponse { count: res }))
    }

    type GetVertexPropertiesStream =
        Pin<Box<dyn Stream<Item = Result<crate::VertexProperty, Status>> + Send + Sync + 'static>>;
    async fn get_vertex_properties(
        &self,
        request: Request<crate::VertexPropertyQuery>,
    ) -> Result<Response<Self::GetVertexPropertiesStream>, Status> {
        let datastore = self.datastore.clone();
        let q = map_conversion_result(request.into_inner().try_into())?;
        let (tx, rx) = mpsc::channel(CHANNEL_CAPACITY);
        tokio::spawn(async move {
            send(tx, datastore.get_vertex_properties(q)).await;
        });
        Ok(Response::new(Box::pin(ReceiverStream::new(rx))))
    }

    type GetAllVertexPropertiesStream =
        Pin<Box<dyn Stream<Item = Result<crate::VertexProperties, Status>> + Send + Sync + 'static>>;
    async fn get_all_vertex_properties(
        &self,
        request: Request<crate::VertexQuery>,
    ) -> Result<Response<Self::GetAllVertexPropertiesStream>, Status> {
        let datastore = self.datastore.clone();
        let q: indradb::VertexQuery = map_conversion_result(request.into_inner().try_into())?;
        let (tx, rx) = mpsc::channel(CHANNEL_CAPACITY);
        tokio::spawn(async move {
            send(tx, datastore.get_all_vertex_properties(q)).await;
        });
        Ok(Response::new(Box::pin(ReceiverStream::new(rx))))
    }

    async fn set_vertex_properties(
        &self,
        request: Request<crate::SetVertexPropertiesRequest>,
    ) -> Result<Response<()>, Status> {
        let (q, value) = map_conversion_result(request.into_inner().try_into())?;
        map_indradb_result(self.datastore.set_vertex_properties(q, value))?;
        Ok(Response::new(()))
    }

    async fn delete_vertex_properties(
        &self,
        request: Request<crate::VertexPropertyQuery>,
    ) -> Result<Response<()>, Status> {
        let q = map_conversion_result(request.into_inner().try_into())?;
        map_indradb_result(self.datastore.delete_vertex_properties(q))?;
        Ok(Response::new(()))
    }

    type GetEdgePropertiesStream =
        Pin<Box<dyn Stream<Item = Result<crate::EdgeProperty, Status>> + Send + Sync + 'static>>;
    async fn get_edge_properties(
        &self,
        request: Request<crate::EdgePropertyQuery>,
    ) -> Result<Response<Self::GetEdgePropertiesStream>, Status> {
        let datastore = self.datastore.clone();
        let q: indradb::EdgePropertyQuery = map_conversion_result(request.into_inner().try_into())?;
        let (tx, rx) = mpsc::channel(CHANNEL_CAPACITY);
        tokio::spawn(async move {
            send(tx, datastore.get_edge_properties(q)).await;
        });
        Ok(Response::new(Box::pin(ReceiverStream::new(rx))))
    }

    type GetAllEdgePropertiesStream =
        Pin<Box<dyn Stream<Item = Result<crate::EdgeProperties, Status>> + Send + Sync + 'static>>;
    async fn get_all_edge_properties(
        &self,
        request: Request<crate::EdgeQuery>,
    ) -> Result<Response<Self::GetAllEdgePropertiesStream>, Status> {
        let datastore = self.datastore.clone();
        let q: indradb::EdgeQuery = map_conversion_result(request.into_inner().try_into())?;
        let (tx, rx) = mpsc::channel(CHANNEL_CAPACITY);
        tokio::spawn(async move {
            send(tx, datastore.get_all_edge_properties(q)).await;
        });
        Ok(Response::new(Box::pin(ReceiverStream::new(rx))))
    }

<<<<<<< HEAD
    let create_id_response = move |id: u64| -> Result<crate::TransactionResponse, Status> {
        create_response(crate::TransactionResponseVariant::Id(id))
    };
=======
    async fn set_edge_properties(
        &self,
        request: Request<crate::SetEdgePropertiesRequest>,
    ) -> Result<Response<()>, Status> {
        let (q, value) = map_conversion_result(request.into_inner().try_into())?;
        map_indradb_result(self.datastore.set_edge_properties(q, value))?;
        Ok(Response::new(()))
    }
>>>>>>> 06134dde

    async fn delete_edge_properties(&self, request: Request<crate::EdgePropertyQuery>) -> Result<Response<()>, Status> {
        let q = map_conversion_result(request.into_inner().try_into())?;
        map_indradb_result(self.datastore.delete_edge_properties(q))?;
        Ok(Response::new(()))
    }

    async fn bulk_insert(&self, request: Request<Streaming<crate::BulkInsertItem>>) -> Result<Response<()>, Status> {
        let items = {
            let mut stream = request.into_inner();
            let (lower_bound_stream_size, _) = stream.size_hint();
            let mut items = Vec::<indradb::BulkInsertItem>::with_capacity(lower_bound_stream_size);
            while let Some(request) = stream.next().await {
                items.push(map_conversion_result(request?.try_into())?);
            }

            items
        };

        let datastore = self.datastore.clone();
        map_indradb_result(datastore.bulk_insert(items))?;
        Ok(Response::new(()))
    }

    async fn index_property(&self, request: Request<crate::IndexPropertyRequest>) -> Result<Response<()>, Status> {
        let name: indradb::Identifier = map_conversion_result(request.into_inner().try_into())?;
        map_indradb_result(self.datastore.clone().index_property(name))?;
        Ok(Response::new(()))
    }

    async fn execute_plugin(
        &self,
        request: Request<crate::ExecutePluginRequest>,
    ) -> Result<Response<crate::ExecutePluginResponse>, Status> {
        let request = request.into_inner();
        let arg = if let Some(arg) = request.arg {
            map_conversion_result(arg.try_into())?
        } else {
            serde_json::Value::Null
        };

        if let Some(plugin) = self.plugins.entries.get(&request.name) {
            let response = {
                plugin
                    .call(self.datastore.clone(), arg)
                    .map_err(|err| Status::internal(format!("{}", err)))?
            };
            Ok(Response::new(crate::ExecutePluginResponse {
                value: Some(response.into()),
            }))
        } else {
            Err(Status::not_found("unknown plugin"))
        }
    }
}

/// Runs the IndraDB server.
///
/// # Arguments
/// * `datastore`: The underlying datastore to use.
/// * `listener`: The TCP listener to run the gRPC server on.
///
/// # Errors
/// This will return an error if the gRPC fails to start on the given
/// listener.
pub async fn run<D>(datastore: Arc<D>, listener: TcpListener) -> Result<(), TonicTransportError>
where
    D: indradb::Datastore + Send + Sync + 'static,
{
    let service = crate::indra_db_server::IndraDbServer::new(Server::new(datastore));
    let incoming = TcpListenerStream::new(listener);
    TonicServer::builder()
        .add_service(service)
        .serve_with_incoming(incoming)
        .await?;

    Ok(())
}

/// Runs the IndraDB server with plugins enabled.
///
/// # Arguments
/// * `datastore`: The underlying datastore to use.
/// * `listener`: The TCP listener to run the gRPC server on.
/// * `plugin_path_pattern`: A [glob](https://docs.rs/glob/0.3.0/glob/) to the
///   plugin paths to be used.
///
/// # Errors
/// This will return an error if the gRPC fails to start on the given
/// listener.
///
/// # Safety
/// Loading and executing plugins is inherently unsafe. Only run libraries that
/// you've vetted.
pub async unsafe fn run_with_plugins<D>(
    datastore: Arc<D>,
    listener: TcpListener,
    plugin_path_pattern: &str,
) -> Result<(), InitError>
where
    D: indradb::Datastore + Send + Sync + 'static,
{
    let mut plugin_paths = Vec::new();
    for entry in glob::glob(plugin_path_pattern)? {
        plugin_paths.push(entry?);
    }

    let server = Server::new_with_plugins(datastore, plugin_paths)?;
    let service = crate::indra_db_server::IndraDbServer::new(server);
    let incoming = TcpListenerStream::new(listener);
    TonicServer::builder()
        .add_service(service)
        .serve_with_incoming(incoming)
        .await?;

    Ok(())
}<|MERGE_RESOLUTION|>--- conflicted
+++ resolved
@@ -218,10 +218,10 @@
     async fn create_vertex_from_type(
         &self,
         request: Request<crate::Identifier>,
-    ) -> Result<Response<crate::Uuid>, Status> {
+    ) -> Result<Response<crate::CreateVertexFromTypeResponse>, Status> {
         let t = map_conversion_result(request.into_inner().try_into())?;
         let res = map_indradb_result(self.datastore.create_vertex_from_type(t))?;
-        Ok(Response::new(res.into()))
+        Ok(Response::new(crate::CreateVertexFromTypeResponse { id: res }))
     }
 
     type GetVerticesStream = Pin<Box<dyn Stream<Item = Result<crate::Vertex, Status>> + Send + Sync + 'static>>;
@@ -359,11 +359,6 @@
         Ok(Response::new(Box::pin(ReceiverStream::new(rx))))
     }
 
-<<<<<<< HEAD
-    let create_id_response = move |id: u64| -> Result<crate::TransactionResponse, Status> {
-        create_response(crate::TransactionResponseVariant::Id(id))
-    };
-=======
     async fn set_edge_properties(
         &self,
         request: Request<crate::SetEdgePropertiesRequest>,
@@ -372,7 +367,6 @@
         map_indradb_result(self.datastore.set_edge_properties(q, value))?;
         Ok(Response::new(()))
     }
->>>>>>> 06134dde
 
     async fn delete_edge_properties(&self, request: Request<crate::EdgePropertyQuery>) -> Result<Response<()>, Status> {
         let q = map_conversion_result(request.into_inner().try_into())?;
