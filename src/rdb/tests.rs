#![cfg(test)]

pub use super::datastore::RocksdbDatastore;
pub use super::super::tests;
pub use super::super::util::generate_random_secret;
pub use std::env;
use std::path::Path;

fn datastore() -> RocksdbDatastore {
<<<<<<< HEAD
    // RocksDB can only have one connection open to a database at a time.
    // Because Rust may run the tests in parallel, we need to add a random
    // secret to the test database directory to ensure we can have multiple
    // different database connections open simultaneously.
	let test_rdb_directory = env::var("TEST_RDB_DIRECTORY").unwrap_or("/tmp/test-rdb".to_string());
=======
    let test_rdb_directory = env::var("TEST_RDB_DIRECTORY").unwrap_or("/tmp/test-rdb".to_string());
>>>>>>> e16ce170
    let unique = generate_random_secret();
    let path = Path::new(&test_rdb_directory[..]).join(unique);

    let max_open_files_str = env::var("ROCKSDB_MAX_OPEN_FILES").unwrap_or("512".to_string());
    let max_open_files = max_open_files_str.parse::<i32>().unwrap();

    RocksdbDatastore::new(path.to_str().unwrap(), Some(max_open_files), false).unwrap()
}

test_account_impl!(datastore());
test_transaction_impl!(datastore());
test_metadata_impl!(datastore());<|MERGE_RESOLUTION|>--- conflicted
+++ resolved
@@ -7,15 +7,11 @@
 use std::path::Path;
 
 fn datastore() -> RocksdbDatastore {
-<<<<<<< HEAD
     // RocksDB can only have one connection open to a database at a time.
     // Because Rust may run the tests in parallel, we need to add a random
     // secret to the test database directory to ensure we can have multiple
     // different database connections open simultaneously.
-	let test_rdb_directory = env::var("TEST_RDB_DIRECTORY").unwrap_or("/tmp/test-rdb".to_string());
-=======
     let test_rdb_directory = env::var("TEST_RDB_DIRECTORY").unwrap_or("/tmp/test-rdb".to_string());
->>>>>>> e16ce170
     let unique = generate_random_secret();
     let path = Path::new(&test_rdb_directory[..]).join(unique);
 
