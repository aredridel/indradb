--- conflicted
+++ resolved
@@ -12,20 +12,9 @@
 use indradb_proto as proto;
 use tokio::net::TcpListener;
 
-<<<<<<< HEAD
-async fn run_server<D, T>(
-    datastore: D,
-    listener: TcpListener,
-    plugin_path: &Option<String>,
-) -> Result<(), Box<dyn Error>>
-where
-    D: indradb::Datastore<Trans = T> + Send + Sync + 'static,
-    T: indradb::Transaction + Send + Sync + 'static,
-=======
 async fn run_server<D>(datastore: D, listener: TcpListener, plugin_path: &Option<String>) -> Result<(), Box<dyn Error>>
 where
     D: indradb::Datastore + Send + Sync + 'static,
->>>>>>> 4fb56b87
 {
     let binding = listener.local_addr()?;
     println!("grpc://{}", binding);
