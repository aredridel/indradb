--- conflicted
+++ resolved
@@ -44,15 +44,9 @@
     vertices: BTreeMap<u64, Identifier>,
     edges: BTreeMap<EdgeKey, DateTime<Utc>>,
     reversed_edges: BTreeMap<EdgeKey, DateTime<Utc>>,
-<<<<<<< HEAD
-    vertex_properties: BTreeMap<(u64, Identifier), JsonValue>,
-    edge_properties: BTreeMap<(EdgeKey, Identifier), JsonValue>,
-    property_values: HashMap<Identifier, HashMap<JsonValue, HashSet<IndexedPropertyMember>>>,
-=======
-    vertex_properties: BTreeMap<(Uuid, Identifier), Json>,
+    vertex_properties: BTreeMap<(u64, Identifier), Json>,
     edge_properties: BTreeMap<(EdgeKey, Identifier), Json>,
     property_values: HashMap<Identifier, HashMap<Json, HashSet<IndexedPropertyMember>>>,
->>>>>>> 06134dde
 }
 
 type QueryIter<'a, T> = Box<dyn Iterator<Item = T> + 'a>;
@@ -175,14 +169,9 @@
             VertexQuery::PipePropertyValue(q) => {
                 let vertex_values = self.get_vertex_values_by_query(*q.inner)?;
 
-<<<<<<< HEAD
                 let ids: HashSet<u64> = if let Some(container) = self.property_values.get(&q.name) {
-                    if let Some(members) = container.get(&q.value) {
-=======
-                let ids: HashSet<Uuid> = if let Some(container) = self.property_values.get(&q.name) {
                     let wrapped_value = Json::new(q.value.clone());
                     if let Some(members) = container.get(&wrapped_value) {
->>>>>>> 06134dde
                         members
                             .iter()
                             .filter_map(|member| match member {
@@ -465,13 +454,8 @@
 
     fn get_vertices(&self, q: VertexQuery) -> Result<Vec<Vertex>> {
         let datastore = self.datastore.read().unwrap();
-<<<<<<< HEAD
-        let iter = datastore.get_vertex_values_by_query(q.into())?;
+        let iter = datastore.get_vertex_values_by_query(q)?;
         let iter = iter.map(|(id, t)| Vertex::with_id(id, t));
-=======
-        let iter = datastore.get_vertex_values_by_query(q)?;
-        let iter = iter.map(|(uuid, t)| Vertex::with_id(uuid, t));
->>>>>>> 06134dde
         Ok(iter.collect())
     }
 
