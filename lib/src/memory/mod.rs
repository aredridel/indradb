--- conflicted
+++ resolved
@@ -14,12 +14,8 @@
 #[cfg(test)]
 mod tests {
     use super::MemoryDatastore;
-<<<<<<< HEAD
     use crate::compat::DatastoreV3CompatExt;
     use crate::{Datastore, Identifier, SpecificVertexQuery};
-=======
-    use crate::{Datastore, Error, Identifier, SpecificVertexQuery, VertexPropertyQuery};
->>>>>>> f7164cb7
     use tempfile::NamedTempFile;
     use uuid::Uuid;
 
