use std::collections::{HashMap, HashSet};
use std::i32;
use std::path::Path;
use std::sync::{Arc, RwLock};
use std::u64;
use std::usize;

use super::managers::*;
use crate::errors::{Error, Result};
use crate::{
    BulkInsertItem, Datastore, Edge, EdgeDirection, EdgeKey, EdgeProperties, EdgeProperty, EdgePropertyQuery,
    EdgeQuery, Identifier, Json, NamedProperty, PropertyPresenceEdgeQuery, PropertyPresenceVertexQuery,
    PropertyValueEdgeQuery, PropertyValueVertexQuery, Vertex, VertexProperties, VertexProperty, VertexPropertyQuery,
    VertexQuery,
};

use chrono::offset::Utc;
use chrono::DateTime;
<<<<<<< HEAD
use rocksdb::{DBCompactionStyle, Options, WriteBatch, WriteOptions, DB};
=======
use rocksdb::{DBCompactionStyle, Options, WriteBatch, DB};
use uuid::Uuid;
>>>>>>> 06134dde

const CF_NAMES: [&str; 9] = [
    "vertices:v1",
    "edges:v1",
    "edge_ranges:v1",
    "reversed_edge_ranges:v1",
    "vertex_properties:v1",
    "edge_properties:v1",
    "vertex_property_values:v1",
    "edge_property_values:v1",
    "metadata:v1",
];

fn get_options(max_open_files: Option<i32>) -> Options {
    // Current tuning based off of the total ordered example, flash
    // storage example on
    // https://github.com/facebook/rocksdb/wiki/RocksDB-Tuning-Guide
    let mut opts = Options::default();
    opts.create_if_missing(true);
    opts.set_compaction_style(DBCompactionStyle::Level);
    opts.set_write_buffer_size(67_108_864); // 64mb
    opts.set_max_write_buffer_number(3);
    opts.set_target_file_size_base(67_108_864); // 64mb
    opts.set_level_zero_file_num_compaction_trigger(8);
    opts.set_level_zero_slowdown_writes_trigger(17);
    opts.set_level_zero_stop_writes_trigger(24);
    opts.set_num_levels(4);
    opts.set_max_bytes_for_level_base(536_870_912); // 512mb
    opts.set_max_bytes_for_level_multiplier(8.0);

    if let Some(max_open_files) = max_open_files {
        opts.set_max_open_files(max_open_files);
    }

    opts
}

fn guard_indexed_property(db_ref: DBRef<'_>, property: &Identifier) -> Result<()> {
    if !db_ref.indexed_properties.contains(property) {
        Err(Error::NotIndexed)
    } else {
        Ok(())
    }
}

fn vertices_from_property_value_iterator<'a>(
    db_ref: DBRef<'a>,
    iter: impl Iterator<Item = VertexPropertyValueKey> + 'a,
) -> Result<Vec<VertexItem>> {
    let vertex_manager = VertexManager::new(db_ref);

    let mut vertices = Vec::new();
    for (_, _, id) in iter {
        if let Some(t) = vertex_manager.get(id)? {
            vertices.push((id, t));
        }
    }

    Ok(vertices)
}

fn vertices_from_piped_property_query(
    db_ref: DBRef<'_>,
    inner_query: VertexQuery,
    property_query: VertexQuery,
    intersection: bool,
) -> Result<Vec<VertexItem>> {
    let mut piped_vertices_mapping: HashMap<u64, Identifier> =
        execute_vertex_query(db_ref, inner_query)?.into_iter().collect();
    let piped_vertices: HashSet<u64> = piped_vertices_mapping.keys().cloned().collect();

    let property_vertices: HashSet<u64> = {
        execute_vertex_query(db_ref, property_query)?
            .into_iter()
            .map(move |item| {
                let (id, _) = item;
                id
            })
            .collect()
    };

    let merged_vertices: Box<dyn Iterator<Item = &u64>> = if intersection {
        Box::new(piped_vertices.intersection(&property_vertices))
    } else {
        Box::new(piped_vertices.difference(&property_vertices))
    };

    Ok(merged_vertices
        .map(move |id| (*id, piped_vertices_mapping.remove(id).unwrap()))
        .collect())
}

fn edges_from_property_value_iterator<'a>(
    db_ref: DBRef<'a>,
    iter: impl Iterator<Item = EdgePropertyValueKey> + 'a,
) -> Result<Vec<EdgeRangeItem>> {
    let edge_manager = EdgeManager::new(db_ref);

    let mut edges = Vec::new();
    for (_, _, (out_id, t, in_id)) in iter {
        if let Some(dt) = edge_manager.get(out_id, &t, in_id)? {
            edges.push((out_id, t, dt, in_id));
        }
    }

    Ok(edges)
}

fn edges_from_piped_property_query(
    db_ref: DBRef<'_>,
    inner_query: EdgeQuery,
    property_query: EdgeQuery,
    intersection: bool,
) -> Result<Vec<EdgeRangeItem>> {
    let mut piped_edges_mapping: HashMap<EdgeKey, DateTime<Utc>> = execute_edge_query(db_ref, inner_query)?
        .into_iter()
        .map(move |item| {
            let (out_id, t, dt, in_id) = item;
            (EdgeKey::new(out_id, t, in_id), dt)
        })
        .collect();
    let piped_edges: HashSet<EdgeKey> = piped_edges_mapping.keys().cloned().collect();

    let property_edges: HashSet<EdgeKey> = {
        execute_edge_query(db_ref, property_query)?
            .into_iter()
            .map(move |item| {
                let (out_id, t, _, in_id) = item;
                EdgeKey::new(out_id, t, in_id)
            })
            .collect()
    };

    let merged_edges: Box<dyn Iterator<Item = &EdgeKey>> = if intersection {
        Box::new(piped_edges.intersection(&property_edges))
    } else {
        Box::new(piped_edges.difference(&property_edges))
    };

    Ok(merged_edges
        .map(move |key| {
            let dt = piped_edges_mapping.remove(key).unwrap();
            (key.outbound_id, key.t.clone(), dt, key.inbound_id)
        })
        .collect())
}

fn execute_vertex_query(db_ref: DBRef<'_>, q: VertexQuery) -> Result<Vec<VertexItem>> {
    match q {
        VertexQuery::Range(q) => {
            let vertex_manager = VertexManager::new(db_ref);

            let next_id = match q.start_id {
                Some(start_id) if start_id == u64::max_value() => return Ok(vec![]),
                Some(start_id) => start_id + 1,
                None => 0,
            };

            let mut iter: Box<dyn Iterator<Item = Result<VertexItem>>> =
                Box::new(vertex_manager.iterate_for_range(next_id));

            if let Some(ref t) = q.t {
                iter = Box::new(iter.filter(move |item| match item {
                    Ok((_, v)) => v == t,
                    Err(_) => true,
                }));
            }

            let vertices: Result<Vec<VertexItem>> = iter.take(q.limit as usize).collect();
            vertices
        }
        VertexQuery::Specific(q) => {
            let vertex_manager = VertexManager::new(db_ref);

            let iter = q.ids.into_iter().map(move |id| match vertex_manager.get(id)? {
                Some(value) => Ok(Some((id, value))),
                None => Ok(None),
            });

            let iter = iter.filter_map(|item| match item {
                Err(err) => Some(Err(err)),
                Ok(Some(value)) => Some(Ok(value)),
                _ => None,
            });

            let vertices: Result<Vec<VertexItem>> = iter.collect();
            vertices
        }
        VertexQuery::Pipe(q) => {
            let vertex_manager = VertexManager::new(db_ref);
            let iter = execute_edge_query(db_ref, *q.inner)?.into_iter();
            let direction = q.direction;

            let iter = iter.map(move |(out_id, _, _, in_id)| {
                let id = match direction {
                    EdgeDirection::Outbound => out_id,
                    EdgeDirection::Inbound => in_id,
                };

                match vertex_manager.get(id)? {
                    Some(value) => Ok(Some((id, value))),
                    None => Ok(None),
                }
            });

            let iter = iter.filter_map(|item| match item {
                Err(err) => Some(Err(err)),
                Ok(Some(value)) => Some(Ok(value)),
                _ => None,
            });

            let mut iter: Box<dyn Iterator<Item = Result<VertexItem>>> = Box::new(iter);

            if let Some(ref t) = q.t {
                iter = Box::new(iter.filter(move |item| match item {
                    Ok((_, v)) => v == t,
                    Err(_) => true,
                }));
            }

            let vertices: Result<Vec<VertexItem>> = iter.take(q.limit as usize).collect();
            vertices
        }
        VertexQuery::PropertyPresence(q) => {
            guard_indexed_property(db_ref, &q.name)?;
            let vertex_property_value_manager = VertexPropertyValueManager::new(db_ref);
            let iter = vertex_property_value_manager.iterate_for_name(&q.name);
            vertices_from_property_value_iterator(db_ref, iter)
        }
        VertexQuery::PropertyValue(q) => {
            guard_indexed_property(db_ref, &q.name)?;
            let vertex_property_value_manager = VertexPropertyValueManager::new(db_ref);
            let iter = vertex_property_value_manager.iterate_for_value(&q.name, &Json::new(q.value));
            vertices_from_property_value_iterator(db_ref, iter)
        }
        VertexQuery::PipePropertyPresence(q) => {
            guard_indexed_property(db_ref, &q.name)?;
            let property_query = PropertyPresenceVertexQuery::new(q.name).into();
            vertices_from_piped_property_query(db_ref, *q.inner, property_query, q.exists)
        }
        VertexQuery::PipePropertyValue(q) => {
            guard_indexed_property(db_ref, &q.name)?;
            let property_query = PropertyValueVertexQuery::new(q.name, q.value).into();
            vertices_from_piped_property_query(db_ref, *q.inner, property_query, q.equal)
        }
    }
}

fn execute_edge_query(db_ref: DBRef<'_>, q: EdgeQuery) -> Result<Vec<EdgeRangeItem>> {
    match q {
        EdgeQuery::Specific(q) => {
            let edge_manager = EdgeManager::new(db_ref);

            let iter = q.keys.into_iter().map(move |key| -> Result<Option<EdgeRangeItem>> {
                match edge_manager.get(key.outbound_id, &key.t, key.inbound_id)? {
                    Some(update_datetime) => {
                        Ok(Some((key.outbound_id, key.t.clone(), update_datetime, key.inbound_id)))
                    }
                    None => Ok(None),
                }
            });

            let iter = iter.filter_map(|item| match item {
                Err(err) => Some(Err(err)),
                Ok(Some(value)) => Some(Ok(value)),
                _ => None,
            });

            let edges: Result<Vec<EdgeRangeItem>> = iter.collect();
            edges
        }
        EdgeQuery::Pipe(q) => {
            let vertices = execute_vertex_query(db_ref, *q.inner)?;

            let edge_range_manager = match q.direction {
                EdgeDirection::Outbound => EdgeRangeManager::new(db_ref),
                EdgeDirection::Inbound => EdgeRangeManager::new_reversed(db_ref),
            };

            // Ideally we'd use iterators all the way down, but things
            // start breaking apart due to conditional expressions not
            // returning the same type signature, issues with `Result`s
            // and some of the iterators, etc. So at this point, we'll
            // just resort to building a vector.
            let mut edges: Vec<EdgeRangeItem> = Vec::new();

            for (id, _) in vertices.into_iter() {
                let edge_iterator = edge_range_manager.iterate_for_range(id, q.t.as_ref(), q.high)?;

                for item in edge_iterator {
                    let (edge_range_first_id, edge_range_t, edge_range_update_datetime, edge_range_second_id) = item?;

                    if let Some(low) = q.low {
                        if edge_range_update_datetime < low {
                            break;
                        }
                    }

                    edges.push(match q.direction {
                        EdgeDirection::Outbound => (
                            edge_range_first_id,
                            edge_range_t,
                            edge_range_update_datetime,
                            edge_range_second_id,
                        ),
                        EdgeDirection::Inbound => (
                            edge_range_second_id,
                            edge_range_t,
                            edge_range_update_datetime,
                            edge_range_first_id,
                        ),
                    });

                    if edges.len() == q.limit as usize {
                        break;
                    }
                }
            }

            Ok(edges)
        }
        EdgeQuery::PropertyPresence(q) => {
            guard_indexed_property(db_ref, &q.name)?;
            let edge_property_value_manager = EdgePropertyValueManager::new(db_ref);
            let iter = edge_property_value_manager.iterate_for_name(&q.name);
            edges_from_property_value_iterator(db_ref, iter)
        }
        EdgeQuery::PropertyValue(q) => {
            guard_indexed_property(db_ref, &q.name)?;
            let edge_property_value_manager = EdgePropertyValueManager::new(db_ref);
            let iter = edge_property_value_manager.iterate_for_value(&q.name, &Json::new(q.value));
            edges_from_property_value_iterator(db_ref, iter)
        }
        EdgeQuery::PipePropertyPresence(q) => {
            guard_indexed_property(db_ref, &q.name)?;
            let property_query = PropertyPresenceEdgeQuery::new(q.name).into();
            edges_from_piped_property_query(db_ref, *q.inner, property_query, q.exists)
        }
        EdgeQuery::PipePropertyValue(q) => {
            guard_indexed_property(db_ref, &q.name)?;
            let property_query = PropertyValueEdgeQuery::new(q.name, q.value).into();
            edges_from_piped_property_query(db_ref, *q.inner, property_query, q.equal)
        }
    }
}

/// A datastore that is backed by rocksdb.
#[derive(Debug)]
pub struct RocksdbDatastore {
    db: Arc<DB>,
    indexed_properties: Arc<RwLock<HashSet<Identifier>>>,
}

impl RocksdbDatastore {
    /// Creates a new rocksdb datastore.
    ///
    /// # Arguments
    /// * `path`: The file path to the rocksdb database.
    /// * `max_open_files`: The maximum number of open files to have. If
    ///   `None`, the default will be used.
    pub fn new<P: AsRef<Path>>(path: P, max_open_files: Option<i32>) -> Result<RocksdbDatastore> {
        let opts = get_options(max_open_files);
        let path = path.as_ref();

        let db = match DB::open_cf(&opts, path, &CF_NAMES) {
            Ok(db) => db,
            Err(_) => {
                let mut db = DB::open(&opts, path)?;

                for cf_name in &CF_NAMES {
                    db.create_cf(cf_name, &opts)?;
                }

                db
            }
        };

        let metadata_manager = MetadataManager::new(&db);
        let indexed_properties = metadata_manager.get_indexed_properties()?;

        Ok(RocksdbDatastore {
            db: Arc::new(db),
            indexed_properties: Arc::new(RwLock::new(indexed_properties)),
        })
    }

    /// Runs a repair operation on the rocksdb database.
    ///
    /// # Arguments
    /// * `path`: The file path to the rocksdb database.
    /// * `max_open_files`: The maximum number of open files to have. If
    ///   `None`, the default will be used.
    pub fn repair<P: AsRef<Path>>(path: P, max_open_files: Option<i32>) -> Result<()> {
        let opts = get_options(max_open_files);
        DB::repair(&opts, path)?;
        Ok(())
    }
}

impl Datastore for RocksdbDatastore {
    fn sync(&self) -> Result<()> {
        let db = self.db.clone();
        let indexed_properties = self.indexed_properties.read().unwrap();
        let db_ref = DBRef::new(&db, &indexed_properties);
        VertexManager::new(db_ref).compact();
        EdgeManager::new(db_ref).compact();
        EdgeRangeManager::new(db_ref).compact();
        EdgeRangeManager::new_reversed(db_ref).compact();
        VertexPropertyManager::new(db_ref).compact();
        EdgePropertyManager::new(db_ref).compact();
        VertexPropertyValueManager::new(db_ref).compact();
        EdgePropertyValueManager::new(db_ref).compact();
        MetadataManager::new(&db).compact();
        db.flush()?;
        Ok(())
    }

<<<<<<< HEAD
    // We override the default `bulk_insert` implementation because further
    // optimization can be done by using `WriteBatch`s.
    fn bulk_insert<I>(&self, items: I) -> Result<()>
    where
        I: Iterator<Item = BulkInsertItem>,
    {
        let db = self.db.clone();
        let indexed_properties = self.indexed_properties.read().unwrap();
        let db_ref = DBRef::new(&db, &indexed_properties);
        let vertex_manager = VertexManager::new(db_ref);
        let edge_manager = EdgeManager::new(db_ref);
        let vertex_property_manager = VertexPropertyManager::new(db_ref);
        let edge_property_manager = EdgePropertyManager::new(db_ref);
        let mut batch = WriteBatch::default();

        for item in items {
            match item {
                BulkInsertItem::Vertex(ref vertex) => {
                    vertex_manager.create(&mut batch, vertex)?;
                }
                BulkInsertItem::Edge(ref key) => {
                    edge_manager.set(&mut batch, key.outbound_id, &key.t, key.inbound_id, Utc::now())?;
                }
                BulkInsertItem::VertexProperty(id, ref name, ref value) => {
                    vertex_property_manager.set(&mut batch, id, name, value)?;
                }
                BulkInsertItem::EdgeProperty(ref key, ref name, ref value) => {
                    edge_property_manager.set(&mut batch, key.outbound_id, &key.t, key.inbound_id, name, value)?;
                }
            }
        }

        // NOTE: syncing and WAL are disabled for bulk inserts to maximize
        // performance
        let mut opts = WriteOptions::default();
        opts.set_sync(false);
        opts.disable_wal(true);
        self.db.write_opt(batch, &opts)?;

        Ok(())
    }

    fn transaction(&self) -> Result<Self::Trans> {
        Ok(RocksdbTransaction::new(
            self.db.clone(),
            self.indexed_properties.clone(),
        ))
    }

    fn index_property<T: Into<Identifier>>(&self, name: T) -> Result<()> {
        let name = name.into();

        let mut indexed_properties = self.indexed_properties.write().unwrap();
        if !indexed_properties.insert(name.clone()) {
            return Ok(());
        }

        let db = self.db.clone();
        let db_ref = DBRef::new(&db, &indexed_properties);
        let mut batch = WriteBatch::default();
        let vertex_manager = VertexManager::new(db_ref);
        let edge_range_manager = EdgeRangeManager::new(db_ref);
        let vertex_property_manager = VertexPropertyManager::new(db_ref);
        let edge_property_manager = EdgePropertyManager::new(db_ref);
        let vertex_property_value_manager = VertexPropertyValueManager::new(db_ref);
        let edge_property_value_manager = EdgePropertyValueManager::new(db_ref);
        let metadata_manager = MetadataManager::new(&db);
        metadata_manager.set_indexed_properties(&mut batch, &indexed_properties)?;

        for item in vertex_manager.iterate_for_range(0) {
            let (vertex_id, _) = item?;
            if let Some(property_value) = vertex_property_manager.get(vertex_id, &name)? {
                vertex_property_value_manager.set(&mut batch, vertex_id, &name, &property_value);
            }
        }

        for item in edge_range_manager.iterate_for_all() {
            let (out_id, t, _, in_id) = item?;
            if let Some(property_value) = edge_property_manager.get(out_id, &t, in_id, &name)? {
                edge_property_value_manager.set(&mut batch, out_id, &t, in_id, &name, &property_value);
            }
        }

        db.write(batch)?;
        Ok(())
    }
}

/// A transaction that is backed by rocksdb.
#[derive(Debug)]
pub struct RocksdbTransaction {
    db: Arc<DB>,
    indexed_properties: Arc<RwLock<HashSet<Identifier>>>,
}

impl RocksdbTransaction {
    fn new(db: Arc<DB>, indexed_properties: Arc<RwLock<HashSet<Identifier>>>) -> Self {
        RocksdbTransaction { db, indexed_properties }
    }
}

impl Transaction for RocksdbTransaction {
=======
>>>>>>> 06134dde
    fn create_vertex(&self, vertex: &Vertex) -> Result<bool> {
        let db = self.db.clone();
        let indexed_properties = self.indexed_properties.read().unwrap();
        let db_ref = DBRef::new(&db, &indexed_properties);
        let vertex_manager = VertexManager::new(db_ref);

        if vertex_manager.exists(vertex.id)? {
            Ok(false)
        } else {
            let mut batch = WriteBatch::default();
            vertex_manager.create(&mut batch, vertex)?;
            db.write(batch)?;
            Ok(true)
        }
    }

    fn get_vertices(&self, q: VertexQuery) -> Result<Vec<Vertex>> {
        let db = self.db.clone();
        let indexed_properties = self.indexed_properties.read().unwrap();
        let db_ref = DBRef::new(&db, &indexed_properties);
        let iter = execute_vertex_query(db_ref, q)?.into_iter();

        let iter = iter.map(move |(id, t)| {
            let vertex = Vertex::with_id(id, t);
            Ok(vertex)
        });

        iter.collect()
    }

    fn delete_vertices(&self, q: VertexQuery) -> Result<()> {
        let db = self.db.clone();
        let indexed_properties = self.indexed_properties.read().unwrap();
        let db_ref = DBRef::new(&db, &indexed_properties);
        let iter = execute_vertex_query(db_ref, q)?.into_iter();
        let vertex_manager = VertexManager::new(db_ref);
        let mut batch = WriteBatch::default();

        for (id, _) in iter {
            vertex_manager.delete(&mut batch, id)?;
        }

        db.write(batch)?;
        Ok(())
    }

    fn get_vertex_count(&self) -> Result<u64> {
        let db = self.db.clone();
        let indexed_properties = self.indexed_properties.read().unwrap();
        let db_ref = DBRef::new(&db, &indexed_properties);
        let vertex_manager = VertexManager::new(db_ref);
        let iterator = vertex_manager.iterate_for_range(0);
        Ok(iterator.count() as u64)
    }

    fn create_edge(&self, key: &EdgeKey) -> Result<bool> {
        let db = self.db.clone();
        let indexed_properties = self.indexed_properties.read().unwrap();
        let db_ref = DBRef::new(&db, &indexed_properties);
        let vertex_manager = VertexManager::new(db_ref);

        if !vertex_manager.exists(key.outbound_id)? || !vertex_manager.exists(key.inbound_id)? {
            Ok(false)
        } else {
            let edge_manager = EdgeManager::new(db_ref);
            let mut batch = WriteBatch::default();
            edge_manager.set(&mut batch, key.outbound_id, &key.t, key.inbound_id, Utc::now())?;
            db.write(batch)?;
            Ok(true)
        }
    }

    fn get_edges(&self, q: EdgeQuery) -> Result<Vec<Edge>> {
        let db = self.db.clone();
        let indexed_properties = self.indexed_properties.read().unwrap();
        let db_ref = DBRef::new(&db, &indexed_properties);
        let iter = execute_edge_query(db_ref, q)?.into_iter();

        let iter = iter.map(move |(out_id, t, update_datetime, in_id)| {
            let key = EdgeKey::new(out_id, t, in_id);
            let edge = Edge::new(key, update_datetime);
            Ok(edge)
        });

        iter.collect()
    }

    fn delete_edges(&self, q: EdgeQuery) -> Result<()> {
        let db = self.db.clone();
        let indexed_properties = self.indexed_properties.read().unwrap();
        let db_ref = DBRef::new(&db, &indexed_properties);
        let edge_manager = EdgeManager::new(db_ref);
        let vertex_manager = VertexManager::new(db_ref);
        let iter = execute_edge_query(db_ref, q)?;
        let mut batch = WriteBatch::default();

        for (out_id, t, update_datetime, in_id) in iter {
            if vertex_manager.get(out_id)?.is_some() {
                edge_manager.delete(&mut batch, out_id, &t, in_id, update_datetime)?;
            };
        }

        db.write(batch)?;
        Ok(())
    }

    fn get_edge_count(&self, id: u64, t: Option<&Identifier>, direction: EdgeDirection) -> Result<u64> {
        let db = self.db.clone();
        let indexed_properties = self.indexed_properties.read().unwrap();
        let db_ref = DBRef::new(&db, &indexed_properties);

        let edge_range_manager = match direction {
            EdgeDirection::Outbound => EdgeRangeManager::new(db_ref),
            EdgeDirection::Inbound => EdgeRangeManager::new_reversed(db_ref),
        };

        let count = edge_range_manager.iterate_for_range(id, t, None)?.count();

        Ok(count as u64)
    }

    fn get_vertex_properties(&self, q: VertexPropertyQuery) -> Result<Vec<VertexProperty>> {
        let db = self.db.clone();
        let indexed_properties = self.indexed_properties.read().unwrap();
        let db_ref = DBRef::new(&db, &indexed_properties);
        let manager = VertexPropertyManager::new(db_ref);
        let mut properties = Vec::new();

        for (id, _) in execute_vertex_query(db_ref, q.inner)?.into_iter() {
            let value = manager.get(id, &q.name)?;

            if let Some(value) = value {
                properties.push(VertexProperty::new(id, value.0));
            }
        }

        Ok(properties)
    }

    fn get_all_vertex_properties(&self, q: VertexQuery) -> Result<Vec<VertexProperties>> {
        let db = self.db.clone();
        let indexed_properties = self.indexed_properties.read().unwrap();
        let db_ref = DBRef::new(&db, &indexed_properties);
        let iter = execute_vertex_query(db_ref, q)?.into_iter();
        let manager = VertexPropertyManager::new(db_ref);

        let iter = iter.map(move |(id, t)| {
            let vertex = Vertex::with_id(id, t);

            let it = manager.iterate_for_owner(id)?;
            let props: Result<Vec<_>> = it.collect();
            let props_iter = props?.into_iter();
            let props = props_iter
                .map(|((_, name), value)| NamedProperty::new(name, value.0))
                .collect();

            Ok(VertexProperties::new(vertex, props))
        });

        iter.collect()
    }

    fn set_vertex_properties(&self, q: VertexPropertyQuery, value: serde_json::Value) -> Result<()> {
        let db = self.db.clone();
        let indexed_properties = self.indexed_properties.read().unwrap();
        let db_ref = DBRef::new(&db, &indexed_properties);
        let manager = VertexPropertyManager::new(db_ref);
        let mut batch = WriteBatch::default();

        let wrapped_value = Json::new(value);
        for (id, _) in execute_vertex_query(db_ref, q.inner)?.into_iter() {
            manager.set(&mut batch, id, &q.name, &wrapped_value)?;
        }

        db.write(batch)?;
        Ok(())
    }

    fn delete_vertex_properties(&self, q: VertexPropertyQuery) -> Result<()> {
        let db = self.db.clone();
        let indexed_properties = self.indexed_properties.read().unwrap();
        let db_ref = DBRef::new(&db, &indexed_properties);
        let manager = VertexPropertyManager::new(db_ref);
        let mut batch = WriteBatch::default();

        for (id, _) in execute_vertex_query(db_ref, q.inner)?.into_iter() {
            manager.delete(&mut batch, id, &q.name)?;
        }

        db.write(batch)?;
        Ok(())
    }

    fn get_edge_properties(&self, q: EdgePropertyQuery) -> Result<Vec<EdgeProperty>> {
        let db = self.db.clone();
        let indexed_properties = self.indexed_properties.read().unwrap();
        let db_ref = DBRef::new(&db, &indexed_properties);
        let manager = EdgePropertyManager::new(db_ref);
        let mut properties = Vec::new();

        for (out_id, t, _, in_id) in execute_edge_query(db_ref, q.inner)?.into_iter() {
            let value = manager.get(out_id, &t, in_id, &q.name)?;

            if let Some(value) = value {
                let key = EdgeKey::new(out_id, t, in_id);
                properties.push(EdgeProperty::new(key, value.0));
            }
        }

        Ok(properties)
    }

    fn get_all_edge_properties(&self, q: EdgeQuery) -> Result<Vec<EdgeProperties>> {
        let db = self.db.clone();
        let indexed_properties = self.indexed_properties.read().unwrap();
        let db_ref = DBRef::new(&db, &indexed_properties);
        let iter = execute_edge_query(db_ref, q)?.into_iter();
        let manager = EdgePropertyManager::new(db_ref);

        let iter = iter.map(move |(out_id, t, time, in_id)| {
            let edge = Edge::new(EdgeKey::new(out_id, t.clone(), in_id), time);
            let it = manager.iterate_for_owner(out_id, &t, in_id)?;
            let props: Result<Vec<_>> = it.collect();
            let props_iter = props?.into_iter();
            let props = props_iter
                .map(|((_, _, _, name), value)| NamedProperty::new(name, value.0))
                .collect();

            Ok(EdgeProperties::new(edge, props))
        });

        iter.collect()
    }

    fn set_edge_properties(&self, q: EdgePropertyQuery, value: serde_json::Value) -> Result<()> {
        let db = self.db.clone();
        let indexed_properties = self.indexed_properties.read().unwrap();
        let db_ref = DBRef::new(&db, &indexed_properties);
        let manager = EdgePropertyManager::new(db_ref);
        let mut batch = WriteBatch::default();

        let wrapped_value = Json::new(value);
        for (out_id, t, _, in_id) in execute_edge_query(db_ref, q.inner)?.into_iter() {
            manager.set(&mut batch, out_id, &t, in_id, &q.name, &wrapped_value)?;
        }

        db.write(batch)?;
        Ok(())
    }

    fn delete_edge_properties(&self, q: EdgePropertyQuery) -> Result<()> {
        let db = self.db.clone();
        let indexed_properties = self.indexed_properties.read().unwrap();
        let db_ref = DBRef::new(&db, &indexed_properties);
        let manager = EdgePropertyManager::new(db_ref);
        let mut batch = WriteBatch::default();

        for (out_id, t, _, in_id) in execute_edge_query(db_ref, q.inner)?.into_iter() {
            manager.delete(&mut batch, out_id, &t, in_id, &q.name)?;
        }

        db.write(batch)?;
        Ok(())
    }

    // We override the default `bulk_insert` implementation because further
    // optimization can be done by using `WriteBatch`s.
    fn bulk_insert(&self, items: Vec<BulkInsertItem>) -> Result<()> {
        let db = self.db.clone();
        let indexed_properties = self.indexed_properties.read().unwrap();
        let db_ref = DBRef::new(&db, &indexed_properties);
        let vertex_manager = VertexManager::new(db_ref);
        let edge_manager = EdgeManager::new(db_ref);
        let vertex_property_manager = VertexPropertyManager::new(db_ref);
        let edge_property_manager = EdgePropertyManager::new(db_ref);
        let mut batch = WriteBatch::default();

        for item in items {
            match item {
                BulkInsertItem::Vertex(ref vertex) => {
                    vertex_manager.create(&mut batch, vertex)?;
                }
                BulkInsertItem::Edge(ref key) => {
                    edge_manager.set(&mut batch, key.outbound_id, &key.t, key.inbound_id, Utc::now())?;
                }
                BulkInsertItem::VertexProperty(id, ref name, ref value) => {
                    vertex_property_manager.set(&mut batch, id, name, &Json::new(value.clone()))?;
                }
                BulkInsertItem::EdgeProperty(ref key, ref name, ref value) => {
                    edge_property_manager.set(
                        &mut batch,
                        key.outbound_id,
                        &key.t,
                        key.inbound_id,
                        name,
                        &Json::new(value.clone()),
                    )?;
                }
            }
        }

        self.db.write(batch)?;
        Ok(())
    }

    fn index_property(&self, name: Identifier) -> Result<()> {
        let mut indexed_properties = self.indexed_properties.write().unwrap();
        if !indexed_properties.insert(name.clone()) {
            return Ok(());
        }

        let db = self.db.clone();
        let db_ref = DBRef::new(&db, &indexed_properties);
        let mut batch = WriteBatch::default();
        let vertex_manager = VertexManager::new(db_ref);
        let edge_range_manager = EdgeRangeManager::new(db_ref);
        let vertex_property_manager = VertexPropertyManager::new(db_ref);
        let edge_property_manager = EdgePropertyManager::new(db_ref);
        let vertex_property_value_manager = VertexPropertyValueManager::new(db_ref);
        let edge_property_value_manager = EdgePropertyValueManager::new(db_ref);
        let metadata_manager = MetadataManager::new(&db);
        metadata_manager.set_indexed_properties(&mut batch, &indexed_properties)?;

        for item in vertex_manager.iterate_for_range(Uuid::default()) {
            let (vertex_id, _) = item?;
            if let Some(property_value) = vertex_property_manager.get(vertex_id, &name)? {
                vertex_property_value_manager.set(&mut batch, vertex_id, &name, &property_value);
            }
        }

        for item in edge_range_manager.iterate_for_all() {
            let (out_id, t, _, in_id) = item?;
            if let Some(property_value) = edge_property_manager.get(out_id, &t, in_id, &name)? {
                edge_property_value_manager.set(&mut batch, out_id, &t, in_id, &name, &property_value);
            }
        }

        db.write(batch)?;
        Ok(())
    }
}<|MERGE_RESOLUTION|>--- conflicted
+++ resolved
@@ -16,12 +16,7 @@
 
 use chrono::offset::Utc;
 use chrono::DateTime;
-<<<<<<< HEAD
-use rocksdb::{DBCompactionStyle, Options, WriteBatch, WriteOptions, DB};
-=======
 use rocksdb::{DBCompactionStyle, Options, WriteBatch, DB};
-use uuid::Uuid;
->>>>>>> 06134dde
 
 const CF_NAMES: [&str; 9] = [
     "vertices:v1",
@@ -439,111 +434,6 @@
         Ok(())
     }
 
-<<<<<<< HEAD
-    // We override the default `bulk_insert` implementation because further
-    // optimization can be done by using `WriteBatch`s.
-    fn bulk_insert<I>(&self, items: I) -> Result<()>
-    where
-        I: Iterator<Item = BulkInsertItem>,
-    {
-        let db = self.db.clone();
-        let indexed_properties = self.indexed_properties.read().unwrap();
-        let db_ref = DBRef::new(&db, &indexed_properties);
-        let vertex_manager = VertexManager::new(db_ref);
-        let edge_manager = EdgeManager::new(db_ref);
-        let vertex_property_manager = VertexPropertyManager::new(db_ref);
-        let edge_property_manager = EdgePropertyManager::new(db_ref);
-        let mut batch = WriteBatch::default();
-
-        for item in items {
-            match item {
-                BulkInsertItem::Vertex(ref vertex) => {
-                    vertex_manager.create(&mut batch, vertex)?;
-                }
-                BulkInsertItem::Edge(ref key) => {
-                    edge_manager.set(&mut batch, key.outbound_id, &key.t, key.inbound_id, Utc::now())?;
-                }
-                BulkInsertItem::VertexProperty(id, ref name, ref value) => {
-                    vertex_property_manager.set(&mut batch, id, name, value)?;
-                }
-                BulkInsertItem::EdgeProperty(ref key, ref name, ref value) => {
-                    edge_property_manager.set(&mut batch, key.outbound_id, &key.t, key.inbound_id, name, value)?;
-                }
-            }
-        }
-
-        // NOTE: syncing and WAL are disabled for bulk inserts to maximize
-        // performance
-        let mut opts = WriteOptions::default();
-        opts.set_sync(false);
-        opts.disable_wal(true);
-        self.db.write_opt(batch, &opts)?;
-
-        Ok(())
-    }
-
-    fn transaction(&self) -> Result<Self::Trans> {
-        Ok(RocksdbTransaction::new(
-            self.db.clone(),
-            self.indexed_properties.clone(),
-        ))
-    }
-
-    fn index_property<T: Into<Identifier>>(&self, name: T) -> Result<()> {
-        let name = name.into();
-
-        let mut indexed_properties = self.indexed_properties.write().unwrap();
-        if !indexed_properties.insert(name.clone()) {
-            return Ok(());
-        }
-
-        let db = self.db.clone();
-        let db_ref = DBRef::new(&db, &indexed_properties);
-        let mut batch = WriteBatch::default();
-        let vertex_manager = VertexManager::new(db_ref);
-        let edge_range_manager = EdgeRangeManager::new(db_ref);
-        let vertex_property_manager = VertexPropertyManager::new(db_ref);
-        let edge_property_manager = EdgePropertyManager::new(db_ref);
-        let vertex_property_value_manager = VertexPropertyValueManager::new(db_ref);
-        let edge_property_value_manager = EdgePropertyValueManager::new(db_ref);
-        let metadata_manager = MetadataManager::new(&db);
-        metadata_manager.set_indexed_properties(&mut batch, &indexed_properties)?;
-
-        for item in vertex_manager.iterate_for_range(0) {
-            let (vertex_id, _) = item?;
-            if let Some(property_value) = vertex_property_manager.get(vertex_id, &name)? {
-                vertex_property_value_manager.set(&mut batch, vertex_id, &name, &property_value);
-            }
-        }
-
-        for item in edge_range_manager.iterate_for_all() {
-            let (out_id, t, _, in_id) = item?;
-            if let Some(property_value) = edge_property_manager.get(out_id, &t, in_id, &name)? {
-                edge_property_value_manager.set(&mut batch, out_id, &t, in_id, &name, &property_value);
-            }
-        }
-
-        db.write(batch)?;
-        Ok(())
-    }
-}
-
-/// A transaction that is backed by rocksdb.
-#[derive(Debug)]
-pub struct RocksdbTransaction {
-    db: Arc<DB>,
-    indexed_properties: Arc<RwLock<HashSet<Identifier>>>,
-}
-
-impl RocksdbTransaction {
-    fn new(db: Arc<DB>, indexed_properties: Arc<RwLock<HashSet<Identifier>>>) -> Self {
-        RocksdbTransaction { db, indexed_properties }
-    }
-}
-
-impl Transaction for RocksdbTransaction {
-=======
->>>>>>> 06134dde
     fn create_vertex(&self, vertex: &Vertex) -> Result<bool> {
         let db = self.db.clone();
         let indexed_properties = self.indexed_properties.read().unwrap();
@@ -867,7 +757,7 @@
         let metadata_manager = MetadataManager::new(&db);
         metadata_manager.set_indexed_properties(&mut batch, &indexed_properties)?;
 
-        for item in vertex_manager.iterate_for_range(Uuid::default()) {
+        for item in vertex_manager.iterate_for_range(0) {
             let (vertex_id, _) = item?;
             if let Some(property_value) = vertex_property_manager.get(vertex_id, &name)? {
                 vertex_property_value_manager.set(&mut batch, vertex_id, &name, &property_value);
