//! Utility functions. These are public because they may be useful for crates
//! that implement Datastore/Transaction.

use std::collections::hash_map::DefaultHasher;
use std::hash::{Hash, Hasher};
use std::io::{Cursor, Error as IoError, Read, Write};
use std::{i32, i64, str, u8};

use crate::models;

use byteorder::{BigEndian, ReadBytesExt, WriteBytesExt};
use chrono::offset::Utc;
use chrono::{DateTime, Duration, NaiveDateTime, Timelike};
use lazy_static::lazy_static;

lazy_static! {
    /// The maximum possible datetime.
    pub static ref MAX_DATETIME: DateTime<Utc> =
        DateTime::from_utc(NaiveDateTime::from_timestamp(i64::from(i32::MAX), 0), Utc)
            .with_nanosecond(1_999_999_999u32)
            .unwrap();
}

/// A byte-serializable value, frequently employed in the keys of key/value
/// store.
pub enum Component<'a> {
    U64(u64),
    FixedLengthString(&'a str),
    Identifier(&'a models::Identifier),
    DateTime(DateTime<Utc>),
    JsonValue(&'a models::JsonValue),
}

impl<'a> Component<'a> {
    // Really just implemented to not set off a clippy warning
    pub fn is_empty(&self) -> bool {
        false
    }

    pub fn len(&self) -> usize {
        match *self {
            Component::U64(_) => 8,
            Component::FixedLengthString(s) => s.len(),
            Component::Identifier(t) => t.0.len() + 1,
            Component::DateTime(_) => 8,
            Component::JsonValue(_) => 8,
        }
    }

    pub fn write(&self, cursor: &mut Cursor<Vec<u8>>) -> Result<(), IoError> {
        match *self {
<<<<<<< HEAD
            Component::U64(v) => {
                cursor.write_u64::<BigEndian>(v)?;
            }
            Component::FixedLengthString(s) => {
                cursor.write_all(s.as_bytes())?;
            }
            Component::Type(t) => {
                cursor.write_all(&[t.0.len() as u8])?;
                cursor.write_all(t.0.as_bytes())?;
=======
            Component::Uuid(uuid) => cursor.write_all(uuid.as_bytes()),
            Component::FixedLengthString(s) => cursor.write_all(s.as_bytes()),
            Component::Identifier(i) => {
                cursor.write_all(&[i.0.len() as u8])?;
                cursor.write_all(i.0.as_bytes())
>>>>>>> f3283964
            }
            Component::DateTime(datetime) => {
                let time_to_end = nanos_since_epoch(&MAX_DATETIME) - nanos_since_epoch(&datetime);
                cursor.write_u64::<BigEndian>(time_to_end)
            }
            Component::JsonValue(json) => {
                let mut hasher = DefaultHasher::new();
                json.hash(&mut hasher);
                let hash = hasher.finish();
                cursor.write_u64::<BigEndian>(hash)
            }
        }
    }
}

// Serializes component(s) into bytes.
///
/// # Arguments
/// * `components`: The components to serialize to bytes.
pub fn build(components: &[Component]) -> Vec<u8> {
    let len = components.iter().fold(0, |len, component| len + component.len());
    let mut cursor: Cursor<Vec<u8>> = Cursor::new(Vec::with_capacity(len));

    for component in components {
        if let Err(err) = component.write(&mut cursor) {
            panic!("Could not write bytes: {}", err);
        }
    }

    cursor.into_inner()
}

/// Gets the number of nanoseconds since unix epoch for a given datetime.
///
/// # Arguments
/// * `datetime`: The datetime to convert.
fn nanos_since_epoch(datetime: &DateTime<Utc>) -> u64 {
    // TODO: replace this w/ chrono's `timestamp_nanos`
    let timestamp = datetime.timestamp() as u64;
    let nanoseconds = u64::from(datetime.timestamp_subsec_nanos());
    timestamp * 1_000_000_000 + nanoseconds
}

/// Reads a u64 from bytes.
///
/// # Arguments
/// * `cursor`: The bytes to read from.
pub fn read_u64<T: AsRef<[u8]>>(cursor: &mut Cursor<T>) -> u64 {
    cursor.read_u64::<BigEndian>().unwrap()
}

/// Reads an identifier from bytes.
///
/// # Arguments
/// * `cursor`: The bytes to read from.
pub fn read_identifier<T: AsRef<[u8]>>(cursor: &mut Cursor<T>) -> models::Identifier {
    let t_len = {
        let mut buf: [u8; 1] = [0; 1];
        cursor.read_exact(&mut buf).unwrap();
        buf[0] as usize
    };

    let mut buf = vec![0u8; t_len];
    cursor.read_exact(&mut buf).unwrap();

    unsafe {
        let s = str::from_utf8_unchecked(&buf).to_string();
        models::Identifier::new_unchecked(s)
    }
}

/// Reads a fixed-length string from bytes.
///
/// # Arguments
/// * `cursor`: The bytes to read from.
pub fn read_fixed_length_string<T: AsRef<[u8]>>(cursor: &mut Cursor<T>) -> String {
    let mut buf = String::new();
    cursor.read_to_string(&mut buf).unwrap();
    buf
}

/// Reads a datetime from bytes.
///
/// # Arguments
/// * `cursor`: The bytes to read from.
pub fn read_datetime<T: AsRef<[u8]>>(cursor: &mut Cursor<T>) -> DateTime<Utc> {
    let time_to_end = cursor.read_u64::<BigEndian>().unwrap();
    assert!(time_to_end <= i64::MAX as u64);
    *MAX_DATETIME - Duration::nanoseconds(time_to_end as i64)
}

<<<<<<< HEAD
=======
pub fn read_u64<T: AsRef<[u8]>>(cursor: &mut Cursor<T>) -> u64 {
    cursor.read_u64::<BigEndian>().unwrap()
}

/// Generates a UUID v1. This utility method uses a shared context and node ID
/// to help ensure generated UUIDs are unique.
pub fn generate_uuid_v1() -> Uuid {
    let now = Utc::now();
    let ts = Timestamp::from_unix(&*CONTEXT, now.timestamp() as u64, now.timestamp_subsec_nanos());
    Uuid::new_v1(ts, &NODE_ID).expect("Expected to be able to generate a UUID")
}

/// Gets the next UUID that would occur after the given one.
///
/// # Arguments
///
/// * `uuid`: The input UUID.
///
/// # Errors
/// Returns a `ValidationError` if the input UUID is the great possible value
/// (i.e., FFFFFFFF-FFFF-FFFF-FFFF-FFFFFFFFFFFF)
pub fn next_uuid(uuid: Uuid) -> ValidationResult<Uuid> {
    let mut bytes = *uuid.as_bytes();

    for i in (0..16).rev() {
        if bytes[i] < 255 {
            bytes[i] += 1;
            return Ok(Uuid::from_slice(&bytes[..]).unwrap());
        } else {
            bytes[i] = 0;
        }
    }

    Err(ValidationError::CannotIncrementUuid)
}

>>>>>>> f3283964
#[cfg(test)]
mod tests {
    use super::nanos_since_epoch;
    use chrono::{DateTime, NaiveDateTime, Utc};

    #[test]
    fn should_generate_nanos_since_epoch() {
        let datetime = DateTime::<Utc>::from_utc(NaiveDateTime::from_timestamp(61, 62), Utc);
        assert_eq!(nanos_since_epoch(&datetime), 61000000062);
    }
}<|MERGE_RESOLUTION|>--- conflicted
+++ resolved
@@ -49,23 +49,11 @@
 
     pub fn write(&self, cursor: &mut Cursor<Vec<u8>>) -> Result<(), IoError> {
         match *self {
-<<<<<<< HEAD
-            Component::U64(v) => {
-                cursor.write_u64::<BigEndian>(v)?;
-            }
-            Component::FixedLengthString(s) => {
-                cursor.write_all(s.as_bytes())?;
-            }
-            Component::Type(t) => {
-                cursor.write_all(&[t.0.len() as u8])?;
-                cursor.write_all(t.0.as_bytes())?;
-=======
-            Component::Uuid(uuid) => cursor.write_all(uuid.as_bytes()),
+            Component::U64(v) => cursor.write_u64::<BigEndian>(v),
             Component::FixedLengthString(s) => cursor.write_all(s.as_bytes()),
             Component::Identifier(i) => {
                 cursor.write_all(&[i.0.len() as u8])?;
                 cursor.write_all(i.0.as_bytes())
->>>>>>> f3283964
             }
             Component::DateTime(datetime) => {
                 let time_to_end = nanos_since_epoch(&MAX_DATETIME) - nanos_since_epoch(&datetime);
@@ -157,45 +145,6 @@
     *MAX_DATETIME - Duration::nanoseconds(time_to_end as i64)
 }
 
-<<<<<<< HEAD
-=======
-pub fn read_u64<T: AsRef<[u8]>>(cursor: &mut Cursor<T>) -> u64 {
-    cursor.read_u64::<BigEndian>().unwrap()
-}
-
-/// Generates a UUID v1. This utility method uses a shared context and node ID
-/// to help ensure generated UUIDs are unique.
-pub fn generate_uuid_v1() -> Uuid {
-    let now = Utc::now();
-    let ts = Timestamp::from_unix(&*CONTEXT, now.timestamp() as u64, now.timestamp_subsec_nanos());
-    Uuid::new_v1(ts, &NODE_ID).expect("Expected to be able to generate a UUID")
-}
-
-/// Gets the next UUID that would occur after the given one.
-///
-/// # Arguments
-///
-/// * `uuid`: The input UUID.
-///
-/// # Errors
-/// Returns a `ValidationError` if the input UUID is the great possible value
-/// (i.e., FFFFFFFF-FFFF-FFFF-FFFF-FFFFFFFFFFFF)
-pub fn next_uuid(uuid: Uuid) -> ValidationResult<Uuid> {
-    let mut bytes = *uuid.as_bytes();
-
-    for i in (0..16).rev() {
-        if bytes[i] < 255 {
-            bytes[i] += 1;
-            return Ok(Uuid::from_slice(&bytes[..]).unwrap());
-        } else {
-            bytes[i] = 0;
-        }
-    }
-
-    Err(ValidationError::CannotIncrementUuid)
-}
-
->>>>>>> f3283964
 #[cfg(test)]
 mod tests {
     use super::nanos_since_epoch;
