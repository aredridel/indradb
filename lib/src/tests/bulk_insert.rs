use super::super::{
    BulkInsertItem, Datastore, Edge, EdgeQueryExt, SpecificEdgeQuery, SpecificVertexQuery, Transaction, Type,
    Vertex, VertexQueryExt,
};
use serde_json::Value as JsonValue;

pub fn should_bulk_insert<D: Datastore>(datastore: &mut D) {
    let vertex_t = Type::new("test_vertex_type").unwrap();
    let outbound_v = Vertex::new(vertex_t.clone());
    let inbound_v = Vertex::new(vertex_t);

    let items = vec![
        BulkInsertItem::Vertex(outbound_v.clone()),
        BulkInsertItem::Vertex(inbound_v.clone()),
    ];

    datastore.bulk_insert(items.into_iter()).unwrap();

    let edge_t = Type::new("test_edge_type").unwrap();
    let edge = Edge::new(outbound_v.id, edge_t.clone(), inbound_v.id);

    let items = vec![
        BulkInsertItem::Edge(edge.clone()),
        BulkInsertItem::VertexProperty(
            outbound_v.id,
            "vertex_property_name".to_string(),
            JsonValue::String("vertex_property_value".to_string()),
        ),
        BulkInsertItem::EdgeProperty(
            edge.clone(),
            "edge_property_name".to_string(),
            JsonValue::String("edge_property_value".to_string()),
        ),
    ];

    datastore.bulk_insert(items.into_iter()).unwrap();

    let trans = datastore.transaction().unwrap();
    let vertices = trans
        .get_vertices(SpecificVertexQuery::new(vec![outbound_v.id, inbound_v.id]))
        .unwrap();

    assert_eq!(vertices.len(), 2);
    assert_eq!(vertices[0].id, outbound_v.id);
    assert_eq!(vertices[0].t, outbound_v.t);
    assert_eq!(vertices[1].id, inbound_v.id);
    assert_eq!(vertices[1].t, inbound_v.t);

    let edges = trans.get_edges(SpecificEdgeQuery::single(edge.clone())).unwrap();

    assert_eq!(edges.len(), 1);
    assert_eq!(edges[0].outbound_id, outbound_v.id);
    assert_eq!(edges[0].t, edge_t);
    assert_eq!(edges[0].inbound_id, inbound_v.id);

    let vertex_properties = trans
        .get_vertex_properties(SpecificVertexQuery::single(outbound_v.id).property("vertex_property_name"))
        .unwrap();

    assert_eq!(vertex_properties.len(), 1);
    assert_eq!(vertex_properties[0].id, outbound_v.id);
    assert_eq!(
        vertex_properties[0].value,
        JsonValue::String("vertex_property_value".to_string())
    );

    let edge_properties = trans
        .get_edge_properties(SpecificEdgeQuery::single(edge.clone()).property("edge_property_name"))
        .unwrap();

    assert_eq!(edge_properties.len(), 1);
    assert_eq!(edge_properties[0].edge, edge);
    assert_eq!(
        edge_properties[0].value,
        JsonValue::String("edge_property_value".to_string())
    );
}

// Bulk insert allows for redundant vertex insertion
pub fn should_bulk_insert_a_redundant_vertex<D: Datastore>(datastore: &mut D) {
    let vertex_t = Type::new("test_vertex_type").unwrap();
    let vertex = Vertex::new(vertex_t);

    let trans = datastore.transaction().unwrap();
    assert!(trans.create_vertex(&vertex).unwrap());

    let items = vec![BulkInsertItem::Vertex(vertex)];
    assert!(datastore.bulk_insert(items.into_iter()).is_ok());
}

// As an optimization, bulk insert does not verify that the vertices
// associated with an inserted edge exist; this verifies that
pub fn should_bulk_insert_an_invalid_edge<D: Datastore>(datastore: &mut D) {
    let vertex_t = Type::new("test_vertex_type").unwrap();
    let v1 = Vertex::new(vertex_t.clone());
    let v2 = Vertex::new(vertex_t);

    let trans = datastore.transaction().unwrap();
    assert!(trans.create_vertex(&v1).unwrap());

    let edge_t = Type::new("test_edge_type").unwrap();

    let items = vec![BulkInsertItem::Edge(Edge::new(v1.id, edge_t.clone(), v2.id))];
    assert!(datastore.bulk_insert(items.into_iter()).is_ok());
<<<<<<< HEAD
    let items = vec![BulkInsertItem::Edge(Edge::new(v2.id, edge_t.clone(), v1.id))];
=======
    let items = vec![BulkInsertItem::Edge(EdgeKey::new(v2.id, edge_t, v1.id))];
>>>>>>> cce09d80
    assert!(datastore.bulk_insert(items.into_iter()).is_ok());
}<|MERGE_RESOLUTION|>--- conflicted
+++ resolved
@@ -102,10 +102,6 @@
 
     let items = vec![BulkInsertItem::Edge(Edge::new(v1.id, edge_t.clone(), v2.id))];
     assert!(datastore.bulk_insert(items.into_iter()).is_ok());
-<<<<<<< HEAD
     let items = vec![BulkInsertItem::Edge(Edge::new(v2.id, edge_t.clone(), v1.id))];
-=======
-    let items = vec![BulkInsertItem::Edge(EdgeKey::new(v2.id, edge_t, v1.id))];
->>>>>>> cce09d80
     assert!(datastore.bulk_insert(items.into_iter()).is_ok());
 }