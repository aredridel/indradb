--- conflicted
+++ resolved
@@ -1,11 +1,7 @@
 use super::edges::EdgeKey;
 use super::json::JsonValue;
 use super::vertices::Vertex;
-<<<<<<< HEAD
-=======
 
-use serde_json::Value as JsonValue;
->>>>>>> ce3e8dc5
 use uuid::Uuid;
 
 /// An item to insert, as part of a bulk insert request.
