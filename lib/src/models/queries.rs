use super::edges::EdgeKey;
use super::types::Type;
use super::ids::Id;
use chrono::offset::Utc;
use chrono::DateTime;
use errors;
use std::str::FromStr;

/// Specifies what kind of items should be piped from one type of query to
/// another.
///
/// Edge and vertex queries can build off of one another via pipes - e.g. you
/// can get the outbound edges of a set of vertices by piping from a vertex
/// query to an edge query. `EdgeDirection`s are used to specify which
/// end of things you want to pipe - either the outbound items or the inbound
/// items.
#[derive(Eq, PartialEq, Clone, Debug, Hash, Copy)]
pub enum EdgeDirection {
    Outbound,
    Inbound,
}

impl FromStr for EdgeDirection {
    type Err = errors::ValidationError;

    fn from_str(s: &str) -> Result<EdgeDirection, Self::Err> {
        match s {
            "outbound" => Ok(EdgeDirection::Outbound),
            "inbound" => Ok(EdgeDirection::Inbound),
            _ => Err("invalid value".into()),
        }
    }
}

impl From<EdgeDirection> for String {
    fn from(d: EdgeDirection) -> Self {
        match d {
            EdgeDirection::Outbound => "outbound".to_string(),
            EdgeDirection::Inbound => "inbound".to_string(),
        }
    }
}

/// A query for vertices.
///
/// Generally you shouldn't need to instantiate a `VertexQuery` directly, but
/// rather one of the vertex query structs, and then call `.into()` on it to
/// convert it to a `VertexQuery`.
#[derive(PartialEq, Clone, Debug)]
pub enum VertexQuery {
    Range(RangeVertexQuery),
    Specific(SpecificVertexQuery),
    Pipe(PipeVertexQuery),
}

impl From<RangeVertexQuery> for VertexQuery {
    fn from(query: RangeVertexQuery) -> Self {
        VertexQuery::Range(query)
    }
}

impl From<SpecificVertexQuery> for VertexQuery {
    fn from(query: SpecificVertexQuery) -> Self {
        VertexQuery::Specific(query)
    }
}

impl From<PipeVertexQuery> for VertexQuery {
    fn from(query: PipeVertexQuery) -> Self {
        VertexQuery::Pipe(query)
    }
}

/// Extension trait that specifies methods exposed by all vertex queries.
pub trait VertexQueryExt: Into<VertexQuery> {
    /// Gets the outbound edges associated with the vertices.
    ///
    /// # Arguments
    /// * `limit` - Limits the number of returned results.
    fn outbound(self, limit: u32) -> PipeEdgeQuery {
        PipeEdgeQuery::new(Box::new(self.into()), EdgeDirection::Outbound, limit)
    }

    /// Gets the inbound edges associated with the vertices.
    ///
    /// # Arguments
    /// * `limit` - Limits the number of returned results.
    fn inbound(self, limit: u32) -> PipeEdgeQuery {
        PipeEdgeQuery::new(Box::new(self.into()), EdgeDirection::Inbound, limit)
    }

    /// Gets a property associated with the vertices.
    ///
    /// # Arguments
    /// * `name` - The name of the property to get.
    fn property<S: Into<String>>(self, name: S) -> VertexPropertyQuery {
        VertexPropertyQuery::new(self.into(), name)
    }
}

/// Gets a range of vertices.
#[derive(PartialEq, Clone, Debug)]
pub struct RangeVertexQuery {
    /// Limits the number of vertices to get.
    pub limit: u32,

    /// Filters the type of vertices returned.
    pub t: Option<Type>,
<<<<<<< HEAD
    pub start_id: Option<Id>,
=======

    /// Sets the lowest vertex ID to return.
    pub start_id: Option<Uuid>,
>>>>>>> 05e54147
}

impl VertexQueryExt for RangeVertexQuery {}

impl RangeVertexQuery {
    /// Creates a new vertex range query.
    ///
    /// # Arguments
    /// * `limit` - Limits the number of returned results.
    pub fn new(limit: u32) -> Self {
        Self {
            limit,
            t: None,
            start_id: None,
        }
    }

    /// Filter the type of vertices returned.
    ///
    /// # Arguments
    /// * `t` - Sets the type filter.
    pub fn t(self, t: Type) -> Self {
        Self {
            limit: self.limit,
            t: Some(t),
            start_id: self.start_id,
        }
    }

<<<<<<< HEAD
    pub fn start_id(self, start_id: Id) -> Self {
=======
    /// Sets the lowest vertex ID to return.
    ///
    /// # Arguments
    /// * `start_id` - The lowest vertex ID to return.
    pub fn start_id(self, start_id: Uuid) -> Self {
>>>>>>> 05e54147
        Self {
            limit: self.limit,
            t: self.t,
            start_id: Some(start_id),
        }
    }
}

/// Gets a specific set of vertices.
#[derive(PartialEq, Clone, Debug)]
pub struct SpecificVertexQuery {
<<<<<<< HEAD
    pub ids: Vec<Id>,
=======
    /// The IDs of the vertices to get.
    pub ids: Vec<Uuid>,
>>>>>>> 05e54147
}

impl VertexQueryExt for SpecificVertexQuery {}

impl SpecificVertexQuery {
<<<<<<< HEAD
    pub fn new(ids: Vec<Id>) -> Self {
        Self { ids }
    }

    pub fn single(id: Id) -> Self {
=======
    /// Creates a new vertex query for getting a list of vertices by their
    /// IDs.
    ///
    /// Arguments
    /// * `ids` - The IDs of the vertices to get.
    pub fn new(ids: Vec<Uuid>) -> Self {
        Self { ids }
    }

    /// Creates a new vertex query for getting a single vertex.
    ///
    /// Arguments
    /// * `id` - The ID of the vertex to get.
    pub fn single(id: Uuid) -> Self {
>>>>>>> 05e54147
        Self { ids: vec![id] }
    }
}

/// Gets the vertices associated with edges.
///
/// Generally, you shouldn't need to construct this directly, but rather call
/// `.outbound()` or `.inbound()` on an edge query.
#[derive(PartialEq, Clone, Debug)]
pub struct PipeVertexQuery {
    /// The edge query to build off of.
    pub inner: Box<EdgeQuery>,

    /// Whether to get outbound or inbound vertices on the edges.
    pub direction: EdgeDirection,

    /// Limits the number of vertices to get.
    pub limit: u32,

    /// Filters the type of vertices returned.
    pub t: Option<Type>,
}

impl VertexQueryExt for PipeVertexQuery {}

impl PipeVertexQuery {
    /// Creates a new pipe vertex query.
    ///
    /// Arguments
    /// * `inner` - The edge query to build off of.
    /// * `direction` - Whether to get outbound or inbound vertices on the
    ///   edges.
    /// * `limit` - Limits the number of vertices to get.
    pub fn new(inner: Box<EdgeQuery>, direction: EdgeDirection, limit: u32) -> Self {
        Self {
            inner,
            direction,
            limit,
            t: None,
        }
    }

    /// Filter the type of vertices returned.
    ///
    /// # Arguments
    /// * `t` - Sets the type filter.
    pub fn t(self, t: Type) -> Self {
        Self {
            inner: self.inner,
            direction: self.direction,
            limit: self.limit,
            t: Some(t),
        }
    }
}

/// Gets property values associated with vertices.
#[derive(PartialEq, Clone, Debug)]
pub struct VertexPropertyQuery {
    /// The vertex query to build off of.
    pub inner: VertexQuery,

    /// The name of the property to get.
    pub name: String,
}

impl VertexPropertyQuery {
    /// Creates a new vertex property query.
    ///
    /// Arguments
    /// * `inner` - The vertex query to build off of.
    /// * `name` - The name of the property to get.
    pub fn new<S: Into<String>>(inner: VertexQuery, name: S) -> Self {
        Self {
            inner,
            name: name.into(),
        }
    }
}

/// A query for edges.
///
/// Generally you shouldn't need to instantiate an `EdgeQuery` directly, but
/// rather one of the edge query structs, and then call `.into()` on it to
/// convert it to an `EdgeQuery`.
#[derive(PartialEq, Clone, Debug)]
pub enum EdgeQuery {
    Specific(SpecificEdgeQuery),
    Pipe(PipeEdgeQuery),
}

impl From<SpecificEdgeQuery> for EdgeQuery {
    fn from(query: SpecificEdgeQuery) -> Self {
        EdgeQuery::Specific(query)
    }
}

impl From<PipeEdgeQuery> for EdgeQuery {
    fn from(query: PipeEdgeQuery) -> Self {
        EdgeQuery::Pipe(query)
    }
}

/// Extension trait that specifies methods exposed by all edge queries.
pub trait EdgeQueryExt: Into<EdgeQuery> {
    /// Gets the vertices associated with the outbound end of the edges.
    ///
    /// # Arguments
    /// * `limit` - Limits the number of returned results.
    fn outbound(self, limit: u32) -> PipeVertexQuery {
        PipeVertexQuery::new(Box::new(self.into()), EdgeDirection::Outbound, limit)
    }

    /// Gets the vertices associated with the inbound end of the edges.
    ///
    /// # Arguments
    /// * `limit` - Limits the number of returned results.
    fn inbound(self, limit: u32) -> PipeVertexQuery {
        PipeVertexQuery::new(Box::new(self.into()), EdgeDirection::Inbound, limit)
    }

    /// Gets a property associated with the edges.
    ///
    /// # Arguments
    /// * `name` - The name of the property to get.
    fn property<S: Into<String>>(self, name: S) -> EdgePropertyQuery {
        EdgePropertyQuery::new(self.into(), name)
    }
}

/// Gets a specific set of edges.
#[derive(PartialEq, Clone, Debug)]
pub struct SpecificEdgeQuery {
    /// The keys of the edges to get.
    pub keys: Vec<EdgeKey>,
}

impl EdgeQueryExt for SpecificEdgeQuery {}

impl SpecificEdgeQuery {
    /// Creates a new edge query for getting a list of edges by their
    /// keys.
    ///
    /// Arguments
    /// * `keys` - The keys of the edges to get.
    pub fn new(keys: Vec<EdgeKey>) -> Self {
        Self { keys }
    }

    /// Creates a new edge query for getting a single edge.
    ///
    /// Arguments
    /// * `key` - The key of the edge to get.
    pub fn single(key: EdgeKey) -> Self {
        Self { keys: vec![key] }
    }
}

/// Gets the edges associated with vertices.
///
/// Generally, you shouldn't need to construct this directly, but rather call
/// `.outbound()` or `.inbound()` on a vertex query.
#[derive(PartialEq, Clone, Debug)]
pub struct PipeEdgeQuery {
    /// The vertex query to build off of.
    pub inner: Box<VertexQuery>,

    /// Whether to get outbound or inbound edges on the vertices.
    pub direction: EdgeDirection,

    /// Limits the number of edges to get.
    pub limit: u32,

    /// Filters the type of edges returned.
    pub t: Option<Type>,

    /// Specifies the newest update datetime for returned edges.
    pub high: Option<DateTime<Utc>>,

    /// Specifies the oldest update datetime for returned edges.
    pub low: Option<DateTime<Utc>>,
}

impl EdgeQueryExt for PipeEdgeQuery {}

impl PipeEdgeQuery {
    /// Creates a new pipe edge query.
    ///
    /// Arguments
    /// * `inner` - The edge query to build off of.
    /// * `direction` - Whether to get outbound or inbound edges on the
    ///   vertices.
    /// * `limit` - Limits the number of edges to get.
    pub fn new(inner: Box<VertexQuery>, direction: EdgeDirection, limit: u32) -> Self {
        Self {
            inner,
            direction,
            limit,
            t: None,
            high: None,
            low: None,
        }
    }

    /// Filter the type of edges returned.
    ///
    /// # Arguments
    /// * `t` - Sets the type filter.
    pub fn t(self, t: Type) -> Self {
        Self {
            inner: self.inner,
            direction: self.direction,
            limit: self.limit,
            t: Some(t),
            high: self.high,
            low: self.low,
        }
    }

    /// Filter the update datetime of the edges returned.
    ///
    /// # Arguments
    /// * `high` - The newest update datetime for the edges returned.
    pub fn high(self, high: DateTime<Utc>) -> Self {
        Self {
            inner: self.inner,
            direction: self.direction,
            limit: self.limit,
            t: self.t,
            high: Some(high),
            low: self.low,
        }
    }

    /// Filter the update datetime of the edges returned.
    ///
    /// # Arguments
    /// * `low` - The oldest update datetime for the edges returned.
    pub fn low(self, low: DateTime<Utc>) -> Self {
        Self {
            inner: self.inner,
            direction: self.direction,
            limit: self.limit,
            t: self.t,
            high: self.high,
            low: Some(low),
        }
    }
}

/// Gets property values associated with edges.
#[derive(PartialEq, Clone, Debug)]
pub struct EdgePropertyQuery {
    /// The edge query to build off of.
    pub inner: EdgeQuery,

    /// The name of the property to get.
    pub name: String,
}

impl EdgePropertyQuery {
    /// Creates a new edge property query.
    ///
    /// Arguments
    /// * `inner` - The edge query to build off of.
    /// * `name` - The name of the property to get.
    pub fn new<S: Into<String>>(inner: EdgeQuery, name: S) -> Self {
        Self {
            inner,
            name: name.into(),
        }
    }
}

#[cfg(test)]
mod tests {
    use super::EdgeDirection;
    use std::str::FromStr;

    #[test]
    fn should_convert_str_to_edge_direction() {
        assert_eq!(EdgeDirection::from_str("outbound").unwrap(), EdgeDirection::Outbound);
        assert_eq!(EdgeDirection::from_str("inbound").unwrap(), EdgeDirection::Inbound);
        assert!(EdgeDirection::from_str("foo").is_err());
    }

    #[test]
    fn should_convert_edge_direction_to_string() {
        let s: String = EdgeDirection::Outbound.into();
        assert_eq!(s, "outbound".to_string());
        let s: String = EdgeDirection::Inbound.into();
        assert_eq!(s, "inbound".to_string());
    }
}<|MERGE_RESOLUTION|>--- conflicted
+++ resolved
@@ -106,13 +106,7 @@
 
     /// Filters the type of vertices returned.
     pub t: Option<Type>,
-<<<<<<< HEAD
     pub start_id: Option<Id>,
-=======
-
-    /// Sets the lowest vertex ID to return.
-    pub start_id: Option<Uuid>,
->>>>>>> 05e54147
 }
 
 impl VertexQueryExt for RangeVertexQuery {}
@@ -142,15 +136,11 @@
         }
     }
 
-<<<<<<< HEAD
+    /// Sets the lowest vertex ID to return.
+    ///
+    /// # Arguments
+    /// * `start_id` - The lowest vertex ID to return.
     pub fn start_id(self, start_id: Id) -> Self {
-=======
-    /// Sets the lowest vertex ID to return.
-    ///
-    /// # Arguments
-    /// * `start_id` - The lowest vertex ID to return.
-    pub fn start_id(self, start_id: Uuid) -> Self {
->>>>>>> 05e54147
         Self {
             limit: self.limit,
             t: self.t,
@@ -162,39 +152,27 @@
 /// Gets a specific set of vertices.
 #[derive(PartialEq, Clone, Debug)]
 pub struct SpecificVertexQuery {
-<<<<<<< HEAD
+    /// The IDs of the vertices to get.
     pub ids: Vec<Id>,
-=======
-    /// The IDs of the vertices to get.
-    pub ids: Vec<Uuid>,
->>>>>>> 05e54147
 }
 
 impl VertexQueryExt for SpecificVertexQuery {}
 
 impl SpecificVertexQuery {
-<<<<<<< HEAD
+    /// Creates a new vertex query for getting a list of vertices by their
+    /// IDs.
+    ///
+    /// Arguments
+    /// * `ids` - The IDs of the vertices to get.
     pub fn new(ids: Vec<Id>) -> Self {
         Self { ids }
     }
 
+    /// Creates a new vertex query for getting a single vertex.
+    ///
+    /// Arguments
+    /// * `id` - The ID of the vertex to get.
     pub fn single(id: Id) -> Self {
-=======
-    /// Creates a new vertex query for getting a list of vertices by their
-    /// IDs.
-    ///
-    /// Arguments
-    /// * `ids` - The IDs of the vertices to get.
-    pub fn new(ids: Vec<Uuid>) -> Self {
-        Self { ids }
-    }
-
-    /// Creates a new vertex query for getting a single vertex.
-    ///
-    /// Arguments
-    /// * `id` - The ID of the vertex to get.
-    pub fn single(id: Uuid) -> Self {
->>>>>>> 05e54147
         Self { ids: vec![id] }
     }
 }
