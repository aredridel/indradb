--- conflicted
+++ resolved
@@ -6,11 +6,7 @@
 import subprocess
 
 LIB_TESTS = ["indradb"]
-<<<<<<< HEAD
 BIN_TESTS = ["common"]
-=======
-BIN_TESTS = ["indradb", "batch"]
->>>>>>> 09901f6b
 TEST_FILE_PATTERN_TEMPLATE = r"^%s-[0-9a-f]{16}$"
 
 EXCLUDE_PATTERNS = [
@@ -18,12 +14,7 @@
     "/usr",
     "lib/src/tests",
     "lib/src/benches",
-<<<<<<< HEAD
     "tests.rs"
-=======
-    "tests.rs",
-    "bin",
->>>>>>> 09901f6b
 ]
 
 def get_test_file_name(test_name):
@@ -33,11 +24,7 @@
         if re.match(test_file_pattern, file):
             return file
 
-<<<<<<< HEAD
-    raise Exception("Could not find target `%s`" % test_name)
-=======
     raise Exception("No file matching the pattern `%s` in `target/debug`" % test_file_pattern)
->>>>>>> 09901f6b
 
 def run(args, cwd="."):
     print("%s => %s" % (cwd, args))
