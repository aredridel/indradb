#!/usr/bin/env python3

import os
import re
import sys
import time
import subprocess

VERSION_MATCHER = re.compile(r'^version = "([^"]+)\.([^"]+)\.([^"]+)"$')
<<<<<<< HEAD
VERSIONED_CATEGORIES = {
    "[package]",
    "[dependencies.indradb-lib]",
    "[dependencies.indradb-proto]",
    "[dependencies.indradb-plugin]",
}
=======
>>>>>>> f819754b

def run(args, cwd="."):
    print("%s => %s" % (cwd, args))
    subprocess.check_call(args, cwd=cwd)

def update_version(path, new_version):
    with open(path, "r") as f:
        contents = f.read().splitlines()

    in_package = False

    for i, line in enumerate(contents):
        if line == "[package]":
            in_package = True
        elif in_package:
            match = VERSION_MATCHER.match(line)
            if match:
                old_version = tuple([int(x) for x in match.groups()])
                assert new_version > old_version, "New version should be greater than the old version"
                contents[i] = 'version = "{}"'.format(".".join(str(x) for x in new_version))

    with open(path, "w") as f:
        f.write("\n".join(contents))

def main():
    if len(sys.argv) < 2:
        raise Exception("No version specified")

    try:
        new_version = tuple([int(x) for x in sys.argv[1].split(".")])
        assert len(new_version) == 3
    except:
        raise Exception("Invalid version specification")

    update_version("lib/Cargo.toml", new_version)
    update_version("plugin/Cargo.toml", new_version)
    update_version("proto/Cargo.toml", new_version)
    update_version("server/Cargo.toml", new_version)
    update_version("client/Cargo.toml", new_version)

    run(["make", "check", "test"])

    # a github action will pickup this tag push and create a release
    new_version_str = "v{}".format(".".join(str(x) for x in new_version))
    run(["git", "commit", "-a", "-m", new_version_str])
    run(["git", "tag", "-a", new_version_str, "-m", new_version_str])
    run(["git", "push", "origin", new_version_str])

    run(["cargo", "publish"], cwd="lib")
    time.sleep(15) # wait for lib to be accessible on crates.io
    run(["cargo", "publish"], cwd="proto")
    time.sleep(15) # wait for proto to be accessible on crates.io
    run(["cargo", "publish"], cwd="server")
    run(["cargo", "publish"], cwd="client")

if __name__ == "__main__":
    main()<|MERGE_RESOLUTION|>--- conflicted
+++ resolved
@@ -7,15 +7,6 @@
 import subprocess
 
 VERSION_MATCHER = re.compile(r'^version = "([^"]+)\.([^"]+)\.([^"]+)"$')
-<<<<<<< HEAD
-VERSIONED_CATEGORIES = {
-    "[package]",
-    "[dependencies.indradb-lib]",
-    "[dependencies.indradb-proto]",
-    "[dependencies.indradb-plugin]",
-}
-=======
->>>>>>> f819754b
 
 def run(args, cwd="."):
     print("%s => %s" % (cwd, args))
